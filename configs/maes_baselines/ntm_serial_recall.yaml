--- conflicted
+++ resolved
@@ -11,11 +11,7 @@
     #Curriculum learning - optional.
     curriculum_learning:
         interval: 500
-<<<<<<< HEAD
-        initial_max_sequence_length: 4
-=======
         initial_max_sequence_length: 5
->>>>>>> fc36249d
     # Optional parameter, its presence results in clipping gradient to a range (-gradient_clipping, gradient_clipping)
     gradient_clipping: 10
     bias: 0.5
