--- conflicted
+++ resolved
@@ -8,10 +8,7 @@
 python:
   version: 3.6
   setup_py_install: false
-<<<<<<< HEAD
-=======
   use_system_site_packages: true
->>>>>>> 1ef2a445
 
 requirements_file: docs/requirements.txt
 
