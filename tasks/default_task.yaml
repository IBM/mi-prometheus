--- conflicted
+++ resolved
@@ -24,12 +24,9 @@
     # Addressing parameters.
     use_content_addressing: False
     shift_size: 3
-<<<<<<< HEAD
 
 optimizer:
     # Exact name of the pytorch optimizer function
     name: Adam
     # Function arguments of the optimizer, by name
     lr: 0.01
-=======
->>>>>>> 8ab5bc02
