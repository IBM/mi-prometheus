#!/usr/bin/env python3
# -*- coding: utf-8 -*-
#
# Copyright (C) IBM Corporation 2018
#
# Licensed under the Apache License, Version 2.0 (the "License");
# you may not use this file except in compliance with the License.
# You may obtain a copy of the License at
#
#      http://www.apache.org/licenses/LICENSE-2.0
#
# Unless required by applicable law or agreed to in writing, software
# distributed under the License is distributed on an "AS IS" BASIS,
# WITHOUT WARRANTIES OR CONDITIONS OF ANY KIND, either express or implied.
# See the License for the specific language governing permissions and
# limitations under the License.

"""trainer.py: contains code of worker realising training using CPUs/GPUs"""
<<<<<<< HEAD
__author__ = "Alexis Asseman, Ryan McAvoy, Tomasz Kornuta"
=======
__author__      = "Alexis Asseman, Ryan McAvoy, Tomasz Kornuta, Vincent Albouy"
>>>>>>> 7f0d1635


import logging
import logging.config
import os

# Force MKL (CPU BLAS) to use one core, faster
os.environ["OMP_NUM_THREADS"] = '1'

import yaml
from random import randrange

from datetime import datetime
from time import sleep

import argparse
import torch
from torch import nn
import collections
import numpy as np

from misc.app_state import AppState
from misc.statistics_collector import StatisticsCollector

# Import model factory.
import os

from models.model_factory import ModelFactory
from misc.param_interface import ParamInterface

# Import problems factory and data tuple.
from problems.problem_factory import ProblemFactory
from worker_utils import forward_step, check_and_set_cuda, recurrent_config_parse, torch_summarize


def validation(
        model,
        problem,
        episode,
        stat_col,
        data_valid,
        aux_valid,
        FLAGS,
        logger,
        validation_file,
        validation_writer):
    """
    Function performs validation of the model, using the provided data and
    criterion. Additionally it logs (to files, tensorboard) and visualizes.

    :param stat_col: Statistic collector object.
    :return: True if training loop is supposed to end.

    """
    # Turn on evaluation mode.
    model.eval()
    # Calculate loss of the validation data.
    with torch.no_grad():
        logits_valid, loss_valid = forward_step(
            model, problem, episode, stat_col, data_valid, aux_valid)

    # Log to logger.
    logger.info(stat_col.export_statistics_to_string('[Validation]'))
    # Export to csv.
    stat_col.export_statistics_to_csv(validation_file)

    if (FLAGS.tensorboard is not None):
        # Save loss + accuracy to tensorboard.
        stat_col.export_statistics_to_tensorboard(validation_writer)

    # Visualization of validation.
    if AppState().visualize:
        # True means that we should terminate

        # Allow for preprocessing
        data_valid, aux_valid, logits_valid = problem.plot_preprocessing(
            data_valid, aux_valid, logits_valid)

        return loss_valid, model.plot(data_valid, logits_valid)
    # Else simply return false, i.e. continue training.
    return loss_valid, False


if __name__ == '__main__':
    # Create parser with list of  runtime arguments.
    parser = argparse.ArgumentParser(
        formatter_class=argparse.RawTextHelpFormatter)
    parser.add_argument(
        '--agree',
        dest='confirm',
        action='store_true',
        help='Request user confirmation just after loading the settings, before starting training  (Default: False)')
    parser.add_argument(
        '--config',
        dest='config',
        type=str,
        default='',
        help='Name of the configuration file(s) to be loaded (more than one file must be separated with coma ",")')
    parser.add_argument('--savetag', dest='savetag', type=str, default='',
                        help='Tag for the save directory')
    parser.add_argument(
        '--outdir',
        dest='outdir',
        type=str,
        default="./experiments",
        help='Path to output directory where the experiments will be stored (DEFAULT: ./experiments)12')
    parser.add_argument(
        '--tensorboard', action='store', dest='tensorboard', choices=[0, 1, 2],
        type=int,
        help="If present, log to TensorBoard. Log levels:\n"
        "0: Just log the loss, accuracy, and seq_len\n"
        "1: Add histograms of biases and weights (Warning: slow)\n"
        "2: Add histograms of biases and weights gradients (Warning: even slower)")
    parser.add_argument(
        '--lf', dest='logging_frequency', default=100, type=int,
        help='TensorBoard logging frequency (Default: 100, i.e. logs every 100 episodes)')
    parser.add_argument(
        '--log',
        action='store',
        dest='log',
        type=str,
        default='INFO',
        choices=[
            'CRITICAL',
            'ERROR',
            'WARNING',
            'INFO',
            'DEBUG',
            'NOTSET'],
        help="Log level. (Default: INFO)")
    parser.add_argument(
        '--visualize',
        dest='visualize',
        choices=[
            0,
            1,
            2,
            3],
        type=int,
        help="Activate dynamic visualization:\n"
        "0: Only during training\n"
        "1: During both training and validation\n"
        "2: Only during validation\n"
        "3: Only during last validation, after training is completed\n")

    # Parse arguments.
    FLAGS, unparsed = parser.parse_known_args()

    # Check if config file was selected.
    if FLAGS.config == '':
        print('Please pass configuration file(s) as --c parameter')
        exit(-1)

    # Get list of configs that need to be loaded.
    configs_to_load = recurrent_config_parse(FLAGS.config, [])

    # Create param interface object.
    param_interface = ParamInterface()

    # Read the YAML files one by one - but in reverse order!
    for config in reversed(configs_to_load):
        # Open file and try to add that to list of parameter dictionaries.
        with open(config, 'r') as stream:
            # Load param dictionaries in reverse order.
            param_interface.add_custom_params(yaml.load(stream))
        print('Loaded configuration from file {}'.format(config))
        # Add to list of loaded configs.
        configs_to_load.append(config)
    # Done. In here Param Registry contains configuration loaded (and
    # overwritten) from several files.

    # Get problem and model names.
    try:
        task_name = param_interface['training']['problem']['name']
    except BaseException:
        print("Error: Couldn't retrieve problem name from the loaded configuration")
        exit(-1)

    try:
        model_name = param_interface['model']['name']
    except BaseException:
        print("Error: Couldn't retrieve model name from the loaded configuration")
        exit(-1)

    # Prepare output paths for logging
    while True:  # Dirty fix: if log_dir already exists, wait for 1 second and try again
        try:
            time_str = '{0:%Y%m%d_%H%M%S}'.format(datetime.now())
            if FLAGS.savetag != '':
                time_str = time_str + "_" + FLAGS.savetag
            log_dir = FLAGS.outdir + '/' + task_name + \
                '/' + model_name + '/' + time_str + '/'
            os.makedirs(log_dir, exist_ok=False)
        except FileExistsError:
            sleep(1)
        else:
            break

    model_dir = log_dir + 'models/'
    os.makedirs(model_dir, exist_ok=False)
    log_file = log_dir + 'trainer.log'

    # Create tensorboard output - if tensorboard is supposed to be used.
    if FLAGS.tensorboard is not None:
        from tensorboardX import SummaryWriter

        training_writer = SummaryWriter(log_dir + '/training')
        validation_writer = SummaryWriter(log_dir + '/validation')
    else:
        validation_writer = None

    def logfile():
        return logging.FileHandler(log_file)

    # Load default logger configuration.
    with open('logger_config.yaml', 'rt') as f:
        config = yaml.load(f.read())
        logging.config.dictConfig(config)

    # Set logger label and level.
    logger = logging.getLogger('Trainer')
    logger.setLevel(getattr(logging, FLAGS.log.upper(), None))

    # Set random seeds.
    if "seed_torch" not in param_interface["training"] or param_interface["training"]["seed_torch"] == -1:
        seed = randrange(0, 2**32)
        param_interface["training"].add_custom_params({"seed_torch": seed})
    logger.info("Setting torch random seed to: {}".format(
        param_interface["training"]["seed_torch"]))
    torch.manual_seed(param_interface["training"]["seed_torch"])
    torch.cuda.manual_seed_all(param_interface["training"]["seed_torch"])

    if "seed_numpy" not in param_interface["training"] or param_interface["training"]["seed_numpy"] == -1:
        seed = randrange(0, 2**32)
        param_interface["training"].add_custom_params({"seed_numpy": seed})
    logger.info("Setting numpy random seed to: {}".format(
        param_interface["training"]["seed_numpy"]))
    np.random.seed(param_interface["training"]["seed_numpy"])

    # Initialize the application state singleton.
    app_state = AppState()

    # check if CUDA is available turn it on
    check_and_set_cuda(param_interface['training'], logger)

    # Build the model.
    model = ModelFactory.build_model(param_interface['model'])
    model.cuda() if app_state.use_CUDA else None

    #display model summary
    logger.info(torch_summarize(model))

    # Build problem for the training
    problem = ProblemFactory.build_problem(
        param_interface['training']['problem'])

    if 'curriculum_learning' in param_interface['training']:
        # Initialize curriculum learning - with values from config.
        problem.curriculum_learning_initialize(
            param_interface['training']['curriculum_learning'])
        # Set initial values of curriculum learning.
        curric_done = problem.curriculum_learning_update_params(0)

        # If key is not present in config then it has to be finished (DEFAULT:
        # True)
        if 'must_finish' not in param_interface['training'][
                'curriculum_learning']:
            param_interface['training']['curriculum_learning'].add_default_params({
                                                                                  'must_finish': True})
        must_finish_curriculum = param_interface['training'][
            'curriculum_learning']['must_finish']
        logger.info("Using curriculum learning")
    else:
        # Initialize curriculum learning - with empty dict.
        problem.curriculum_learning_initialize({})
        # If not using curriculum then it does not have to be finished.
        must_finish_curriculum = False

    # Model validation interval (DEFAULT: 100).
    try:
        model_validation_interval = param_interface['training'][
            'validation_interval']
    except KeyError:
        model_validation_interval = 100

    # Create statistics collector.
    stat_col = StatisticsCollector()
    # Add model/problem dependent statistics.
    problem.add_statistics(stat_col)
    model.add_statistics(stat_col)

    # Create csv file.
    training_file = stat_col.initialize_csv_file(log_dir, 'training.csv')

    # Check if validation section is present AND problem section is also
    # present...
    if ('validation' in param_interface) and (
            'problem' in param_interface['validation']):
        # ... then load problem, set variables etc.

        # Build problem for the validation
        problem_validation = ProblemFactory.build_problem(
            param_interface['validation']['problem'])
        generator_validation = problem_validation.return_generator()

        # Get a single batch that will be used for validation (!)
        data_valid, aux_valid = next(generator_validation)

        # Create csv file.
        validation_file = stat_col.initialize_csv_file(
            log_dir, 'validation.csv')

        # Turn on validation.
        use_validation_problem = True
        logger.info(
            "Using validation problem for calculation of loss and model validation")

    else:
        # We do not have validation problem - so turn it off.
        use_validation_problem = False
        logger.info(
            "Using training problem for calculation of loss and model validation")

        # Use loss length (DEFAULT: 10).
        try:
            loss_length = param_interface['training']['length_loss']
        except KeyError:
            loss_length = 10

    # Set optimizer.
    optimizer_conf = dict(param_interface['training']['optimizer'])
    optimizer_name = optimizer_conf['name']
    del optimizer_conf['name']
    # Select for optimization only those parameters that require update!
    optimizer = getattr(
        torch.optim,
        optimizer_name)(
        filter(
            lambda p: p.requires_grad,
            model.parameters()),
        **optimizer_conf)

    # Ok, finished loading the configuration.
    # Save the resulting configuration into a yaml settings file, under log_dir
    with open(log_dir + "training_configuration.yaml", 'w') as yaml_backup_file:
        yaml.dump(param_interface.to_dict(),
                  yaml_backup_file, default_flow_style=False)

    # Print the training configuration.
    str = 'Configuration for {}:\n'.format(task_name)
    str += yaml.safe_dump(param_interface.to_dict(), default_flow_style=False,
                          explicit_start=True, explicit_end=True)
    logger.info(str)

    # Ask for confirmation - optional.
    if FLAGS.confirm:
        # Ask for confirmation
        input('Press any key to continue')

    # Start Training
    episode = 0
    last_losses = collections.deque()

    # Flag denoting whether we converged (or reached last episode).
    terminal_condition = False

    # Main training and verification loop.
    for data_tuple, aux_tuple in problem.return_generator():

        # apply curriculum learning - change problem max seq_length
        curric_done = problem.curriculum_learning_update_params(episode)

        # reset gradients
        optimizer.zero_grad()

        # Check visualization flag - turn on when we wanted to visualize (at
        # least) validation.
        if FLAGS.visualize is not None and FLAGS.visualize <= 1:
            AppState().visualize = True
        else:
            app_state.visualize = False

        # Turn on training mode.
        model.train()
        # 1. Perform forward step, calculate logits and loss.
        logits, loss = forward_step(
            model, problem, episode, stat_col, data_tuple, aux_tuple)

        if not use_validation_problem:
            # Store the calculated loss on a list.
            last_losses.append(loss)
            # Truncate list length.
            if len(last_losses) > loss_length:
                last_losses.popleft()

        # 2. Backward gradient flow.
        loss.backward()
        # Check the presence of parameter 'gradient_clipping'.
        try:
            # if present - clip gradients to a range (-gradient_clipping,
            # gradient_clipping)
            val = param_interface['training']['gradient_clipping']
            nn.utils.clip_grad_value_(model.parameters(), val)
        except KeyError:
            # Else - do nothing.
            pass

        # 3. Perform optimization.
        optimizer.step()

        # 4. Log statistics.
        # Log to logger.
        logger.info(stat_col.export_statistics_to_string())
        # Export to csv.
        stat_col.export_statistics_to_csv(training_file)

        # Export data to tensorboard.
        if (FLAGS.tensorboard is not None) and (
                episode % FLAGS.logging_frequency == 0):
            stat_col.export_statistics_to_tensorboard(training_writer)

            # Export histograms.
            if FLAGS.tensorboard >= 1:
                for name, param in model.named_parameters():
                    try:
                        training_writer.add_histogram(
                            name, param.data.cpu().numpy(), episode, bins='doane')
                    except Exception as e:
                        logger.error("  {} :: data :: {}".format(name, e))
            # Export gradients.
            if FLAGS.tensorboard >= 2:
                for name, param in model.named_parameters():
                    try:
                        training_writer.add_histogram(
                            name + '/grad', param.grad.data.cpu().numpy(), episode, bins='doane')
                    except Exception as e:
                        logger.error("  {} :: grad :: {}".format(name, e))

        # Check visualization of training data.
        if app_state.visualize:
            # Allow for preprocessing
            data_tuple, aux_tuple, logits = problem.plot_preprocessing(
                data_tuple, aux_tuple, logits)
            # Show plot, if user presses Quit - break.
            if model.plot(data_tuple, logits):
                break

        #  5. Validate and (optionally) save the model.
        user_pressed_stop = False
        if (episode % model_validation_interval) == 0:

            # Validate on the problem if required.
            if use_validation_problem:

                # Check visualization flag - turn on when we wanted to
                # visualize (at least) validation.
                if FLAGS.visualize is not None and (
                        FLAGS.visualize == 1 or FLAGS.visualize == 2):
                    app_state.visualize = True
                else:
                    app_state.visualize = False

                # Perform validation.
                validation_loss, user_pressed_stop = validation(
                    model, problem, episode, stat_col, data_valid, aux_valid,
                    FLAGS, logger, validation_file, validation_writer)

            # Save the model using latest (validation or training) statistics.
            model.save(model_dir, stat_col)

        # 6. Terminal conditions.
        # I. User pressed stop during visualization.
        if user_pressed_stop:
            break

        # II. & III - only when we finished curriculum.
        if curric_done or not must_finish_curriculum:
            # break if conditions applied: convergence or max episodes
            loss_stop = False
            if use_validation_problem:
                loss_stop = validation_loss < param_interface['training'][
                    'terminal_condition']['loss_stop']
                # We already saved that model.
            else:
                loss_stop = max(last_losses) < param_interface['training'][
                    'terminal_condition']['loss_stop']
                # We already saved that model.

            if loss_stop:
                # Ok, we have converged.
                terminal_condition = True
                # "Finish" the training.
                break

        if episode == param_interface['training']['terminal_condition'][
                'max_episodes']:
            terminal_condition = True
            # If we are here then it means that we didn't converged and the model is bad for sure.
            # But let's try to save it anyway, maybe it is still better than
            # the previous one.

            # Validate on the problem if required - so we can collect the
            # statistics needed during saving of the best model.
            if use_validation_problem:
                # Perform validation.
                validation_loss, user_pressed_stop = validation(
                    model, problem, episode, stat_col, data_valid, aux_valid,
                    FLAGS, logger, validation_file, validation_writer)

            model.save(model_dir, stat_col)
            # "Finish" the training.
            break

        # Next episode.
        episode += 1

    # Check whether we have finished training properly.
    if terminal_condition:
        logger.info('Learning finished!')
        # Check visualization flag - turn on when we wanted to visualize (at
        # least) validation.
        if FLAGS.visualize is not None and (FLAGS.visualize == 3):
            app_state.visualize = True

            # Perform validation.
            if use_validation_problem:
                _, _ = validation(
                    model, problem, episode, stat_col, data_valid, aux_valid,
                    FLAGS, logger, validation_file, validation_writer)

        else:
            app_state.visualize = False

    else:
        logger.warning('Learning interrupted!')

    # Close files.
    training_file.close()
    validation_file.close()
    if (FLAGS.tensorboard is not None):
        # Close TB writers.
        training_writer.close()
        validation_writer.close()<|MERGE_RESOLUTION|>--- conflicted
+++ resolved
@@ -16,11 +16,7 @@
 # limitations under the License.
 
 """trainer.py: contains code of worker realising training using CPUs/GPUs"""
-<<<<<<< HEAD
-__author__ = "Alexis Asseman, Ryan McAvoy, Tomasz Kornuta"
-=======
 __author__      = "Alexis Asseman, Ryan McAvoy, Tomasz Kornuta, Vincent Albouy"
->>>>>>> 7f0d1635
 
 
 import logging
@@ -56,31 +52,20 @@
 from worker_utils import forward_step, check_and_set_cuda, recurrent_config_parse, torch_summarize
 
 
-def validation(
-        model,
-        problem,
-        episode,
-        stat_col,
-        data_valid,
-        aux_valid,
-        FLAGS,
-        logger,
-        validation_file,
-        validation_writer):
+def validation(model, problem, episode, stat_col, data_valid, aux_valid,  FLAGS, logger, validation_file,
+               validation_writer):
     """
-    Function performs validation of the model, using the provided data and
-    criterion. Additionally it logs (to files, tensorboard) and visualizes.
+    Function performs validation of the model, using the provided data and criterion.
+    Additionally it logs (to files, tensorboard) and visualizes.
 
     :param stat_col: Statistic collector object.
     :return: True if training loop is supposed to end.
-
     """
     # Turn on evaluation mode.
     model.eval()
     # Calculate loss of the validation data.
     with torch.no_grad():
-        logits_valid, loss_valid = forward_step(
-            model, problem, episode, stat_col, data_valid, aux_valid)
+        logits_valid, loss_valid = forward_step(model, problem, episode, stat_col, data_valid, aux_valid)
 
     # Log to logger.
     logger.info(stat_col.export_statistics_to_string('[Validation]'))
@@ -96,75 +81,40 @@
         # True means that we should terminate
 
         # Allow for preprocessing
-        data_valid, aux_valid, logits_valid = problem.plot_preprocessing(
-            data_valid, aux_valid, logits_valid)
-
-        return loss_valid, model.plot(data_valid, logits_valid)
+        data_valid, aux_valid, logits_valid = problem.plot_preprocessing(data_valid, aux_valid, logits_valid)
+        
+        return loss_valid, model.plot(data_valid,  logits_valid)
     # Else simply return false, i.e. continue training.
     return loss_valid, False
 
 
 if __name__ == '__main__':
     # Create parser with list of  runtime arguments.
-    parser = argparse.ArgumentParser(
-        formatter_class=argparse.RawTextHelpFormatter)
-    parser.add_argument(
-        '--agree',
-        dest='confirm',
-        action='store_true',
-        help='Request user confirmation just after loading the settings, before starting training  (Default: False)')
-    parser.add_argument(
-        '--config',
-        dest='config',
-        type=str,
-        default='',
-        help='Name of the configuration file(s) to be loaded (more than one file must be separated with coma ",")')
+    parser = argparse.ArgumentParser(formatter_class=argparse.RawTextHelpFormatter)
+    parser.add_argument('--agree', dest='confirm', action='store_true',
+                        help='Request user confirmation just after loading the settings, before starting training  (Default: False)')
+    parser.add_argument('--config', dest='config', type=str, default='',
+                        help='Name of the configuration file(s) to be loaded (more than one file must be separated with coma ",")')
     parser.add_argument('--savetag', dest='savetag', type=str, default='',
                         help='Tag for the save directory')
-    parser.add_argument(
-        '--outdir',
-        dest='outdir',
-        type=str,
-        default="./experiments",
-        help='Path to output directory where the experiments will be stored (DEFAULT: ./experiments)12')
-    parser.add_argument(
-        '--tensorboard', action='store', dest='tensorboard', choices=[0, 1, 2],
-        type=int,
-        help="If present, log to TensorBoard. Log levels:\n"
-        "0: Just log the loss, accuracy, and seq_len\n"
-        "1: Add histograms of biases and weights (Warning: slow)\n"
-        "2: Add histograms of biases and weights gradients (Warning: even slower)")
-    parser.add_argument(
-        '--lf', dest='logging_frequency', default=100, type=int,
-        help='TensorBoard logging frequency (Default: 100, i.e. logs every 100 episodes)')
-    parser.add_argument(
-        '--log',
-        action='store',
-        dest='log',
-        type=str,
-        default='INFO',
-        choices=[
-            'CRITICAL',
-            'ERROR',
-            'WARNING',
-            'INFO',
-            'DEBUG',
-            'NOTSET'],
-        help="Log level. (Default: INFO)")
-    parser.add_argument(
-        '--visualize',
-        dest='visualize',
-        choices=[
-            0,
-            1,
-            2,
-            3],
-        type=int,
-        help="Activate dynamic visualization:\n"
-        "0: Only during training\n"
-        "1: During both training and validation\n"
-        "2: Only during validation\n"
-        "3: Only during last validation, after training is completed\n")
+    parser.add_argument('--outdir', dest='outdir', type=str, default="./experiments",
+                        help='Path to output directory where the experiments will be stored (DEFAULT: ./experiments)12')
+    parser.add_argument('--tensorboard', action='store', dest='tensorboard', choices=[0, 1, 2], type=int,
+                        help="If present, log to TensorBoard. Log levels:\n"
+                             "0: Just log the loss, accuracy, and seq_len\n"
+                             "1: Add histograms of biases and weights (Warning: slow)\n"
+                             "2: Add histograms of biases and weights gradients (Warning: even slower)")
+    parser.add_argument('--lf', dest='logging_frequency', default=100, type=int,
+                        help='TensorBoard logging frequency (Default: 100, i.e. logs every 100 episodes)')
+    parser.add_argument('--log', action='store', dest='log', type=str, default='INFO',
+                        choices=['CRITICAL', 'ERROR', 'WARNING', 'INFO', 'DEBUG', 'NOTSET'],
+                        help="Log level. (Default: INFO)")
+    parser.add_argument('--visualize', dest='visualize', choices=[0, 1, 2, 3], type=int,
+                        help="Activate dynamic visualization:\n"
+                             "0: Only during training\n"
+                             "1: During both training and validation\n"
+                             "2: Only during validation\n"
+                             "3: Only during last validation, after training is completed\n")
 
     # Parse arguments.
     FLAGS, unparsed = parser.parse_known_args()
@@ -176,7 +126,7 @@
 
     # Get list of configs that need to be loaded.
     configs_to_load = recurrent_config_parse(FLAGS.config, [])
-
+    
     # Create param interface object.
     param_interface = ParamInterface()
 
@@ -189,21 +139,21 @@
         print('Loaded configuration from file {}'.format(config))
         # Add to list of loaded configs.
         configs_to_load.append(config)
-    # Done. In here Param Registry contains configuration loaded (and
-    # overwritten) from several files.
+    # Done. In here Param Registry contains configuration loaded (and overwritten) from several files. 
 
     # Get problem and model names.
     try:
         task_name = param_interface['training']['problem']['name']
-    except BaseException:
+    except:
         print("Error: Couldn't retrieve problem name from the loaded configuration")
         exit(-1)
 
     try:
         model_name = param_interface['model']['name']
-    except BaseException:
+    except:
         print("Error: Couldn't retrieve model name from the loaded configuration")
         exit(-1)
+
 
     # Prepare output paths for logging
     while True:  # Dirty fix: if log_dir already exists, wait for 1 second and try again
@@ -211,8 +161,7 @@
             time_str = '{0:%Y%m%d_%H%M%S}'.format(datetime.now())
             if FLAGS.savetag != '':
                 time_str = time_str + "_" + FLAGS.savetag
-            log_dir = FLAGS.outdir + '/' + task_name + \
-                '/' + model_name + '/' + time_str + '/'
+            log_dir = FLAGS.outdir + '/' + task_name + '/' + model_name + '/' + time_str + '/'
             os.makedirs(log_dir, exist_ok=False)
         except FileExistsError:
             sleep(1)
@@ -232,6 +181,7 @@
     else:
         validation_writer = None
 
+
     def logfile():
         return logging.FileHandler(log_file)
 
@@ -244,27 +194,26 @@
     logger = logging.getLogger('Trainer')
     logger.setLevel(getattr(logging, FLAGS.log.upper(), None))
 
+
     # Set random seeds.
     if "seed_torch" not in param_interface["training"] or param_interface["training"]["seed_torch"] == -1:
         seed = randrange(0, 2**32)
         param_interface["training"].add_custom_params({"seed_torch": seed})
-    logger.info("Setting torch random seed to: {}".format(
-        param_interface["training"]["seed_torch"]))
+    logger.info("Setting torch random seed to: {}".format(param_interface["training"]["seed_torch"]))
     torch.manual_seed(param_interface["training"]["seed_torch"])
     torch.cuda.manual_seed_all(param_interface["training"]["seed_torch"])
 
     if "seed_numpy" not in param_interface["training"] or param_interface["training"]["seed_numpy"] == -1:
         seed = randrange(0, 2**32)
         param_interface["training"].add_custom_params({"seed_numpy": seed})
-    logger.info("Setting numpy random seed to: {}".format(
-        param_interface["training"]["seed_numpy"]))
+    logger.info("Setting numpy random seed to: {}".format(param_interface["training"]["seed_numpy"]))
     np.random.seed(param_interface["training"]["seed_numpy"])
 
     # Initialize the application state singleton.
     app_state = AppState()
 
     # check if CUDA is available turn it on
-    check_and_set_cuda(param_interface['training'], logger)
+    check_and_set_cuda(param_interface['training'], logger) 
 
     # Build the model.
     model = ModelFactory.build_model(param_interface['model'])
@@ -274,35 +223,29 @@
     logger.info(torch_summarize(model))
 
     # Build problem for the training
-    problem = ProblemFactory.build_problem(
-        param_interface['training']['problem'])
+    problem = ProblemFactory.build_problem(param_interface['training']['problem'])
 
     if 'curriculum_learning' in param_interface['training']:
         # Initialize curriculum learning - with values from config.
-        problem.curriculum_learning_initialize(
-            param_interface['training']['curriculum_learning'])
+        problem.curriculum_learning_initialize(param_interface['training']['curriculum_learning'])
         # Set initial values of curriculum learning.
         curric_done = problem.curriculum_learning_update_params(0)
-
-        # If key is not present in config then it has to be finished (DEFAULT:
-        # True)
-        if 'must_finish' not in param_interface['training'][
-                'curriculum_learning']:
-            param_interface['training']['curriculum_learning'].add_default_params({
-                                                                                  'must_finish': True})
-        must_finish_curriculum = param_interface['training'][
-            'curriculum_learning']['must_finish']
+        
+        # If key is not present in config then it has to be finished (DEFAULT: True)
+        if 'must_finish' not in param_interface['training']['curriculum_learning']:
+            param_interface['training']['curriculum_learning'].add_default_params({'must_finish': True})
+        must_finish_curriculum = param_interface['training']['curriculum_learning']['must_finish']
         logger.info("Using curriculum learning")
     else:
         # Initialize curriculum learning - with empty dict.
         problem.curriculum_learning_initialize({})
         # If not using curriculum then it does not have to be finished.
         must_finish_curriculum = False
+        
 
     # Model validation interval (DEFAULT: 100).
     try:
-        model_validation_interval = param_interface['training'][
-            'validation_interval']
+        model_validation_interval = param_interface['training']['validation_interval']
     except KeyError:
         model_validation_interval = 100
 
@@ -315,59 +258,49 @@
     # Create csv file.
     training_file = stat_col.initialize_csv_file(log_dir, 'training.csv')
 
-    # Check if validation section is present AND problem section is also
-    # present...
-    if ('validation' in param_interface) and (
-            'problem' in param_interface['validation']):
-        # ... then load problem, set variables etc.
+    # Check if validation section is present AND problem section is also present...
+    if ('validation' in param_interface) and ('problem' in param_interface['validation']):
+        # ... then load problem, set variables etc. 
 
         # Build problem for the validation
-        problem_validation = ProblemFactory.build_problem(
-            param_interface['validation']['problem'])
+        problem_validation = ProblemFactory.build_problem(param_interface['validation']['problem'])
         generator_validation = problem_validation.return_generator()
 
         # Get a single batch that will be used for validation (!)
         data_valid, aux_valid = next(generator_validation)
 
         # Create csv file.
-        validation_file = stat_col.initialize_csv_file(
-            log_dir, 'validation.csv')
+        validation_file = stat_col.initialize_csv_file(log_dir, 'validation.csv')
 
         # Turn on validation.
         use_validation_problem = True
-        logger.info(
-            "Using validation problem for calculation of loss and model validation")
-
+        logger.info("Using validation problem for calculation of loss and model validation")
+        
     else:
         # We do not have validation problem - so turn it off.
         use_validation_problem = False
-        logger.info(
-            "Using training problem for calculation of loss and model validation")
+        logger.info("Using training problem for calculation of loss and model validation")
 
         # Use loss length (DEFAULT: 10).
         try:
             loss_length = param_interface['training']['length_loss']
         except KeyError:
             loss_length = 10
+        
 
     # Set optimizer.
     optimizer_conf = dict(param_interface['training']['optimizer'])
     optimizer_name = optimizer_conf['name']
     del optimizer_conf['name']
     # Select for optimization only those parameters that require update!
-    optimizer = getattr(
-        torch.optim,
-        optimizer_name)(
-        filter(
-            lambda p: p.requires_grad,
-            model.parameters()),
-        **optimizer_conf)
-
-    # Ok, finished loading the configuration.
+    optimizer = getattr(torch.optim, optimizer_name)(
+        filter(lambda p: p.requires_grad,model.parameters()), **optimizer_conf)
+
+
+    # Ok, finished loading the configuration. 
     # Save the resulting configuration into a yaml settings file, under log_dir
     with open(log_dir + "training_configuration.yaml", 'w') as yaml_backup_file:
-        yaml.dump(param_interface.to_dict(),
-                  yaml_backup_file, default_flow_style=False)
+        yaml.dump(param_interface.to_dict(), yaml_backup_file, default_flow_style=False)
 
     # Print the training configuration.
     str = 'Configuration for {}:\n'.format(task_name)
@@ -380,6 +313,7 @@
         # Ask for confirmation
         input('Press any key to continue')
 
+
     # Start Training
     episode = 0
     last_losses = collections.deque()
@@ -396,8 +330,7 @@
         # reset gradients
         optimizer.zero_grad()
 
-        # Check visualization flag - turn on when we wanted to visualize (at
-        # least) validation.
+        # Check visualization flag - turn on when we wanted to visualize (at least) validation.
         if FLAGS.visualize is not None and FLAGS.visualize <= 1:
             AppState().visualize = True
         else:
@@ -406,8 +339,7 @@
         # Turn on training mode.
         model.train()
         # 1. Perform forward step, calculate logits and loss.
-        logits, loss = forward_step(
-            model, problem, episode, stat_col, data_tuple, aux_tuple)
+        logits, loss = forward_step(model, problem, episode, stat_col, data_tuple, aux_tuple)
 
         if not use_validation_problem:
             # Store the calculated loss on a list.
@@ -420,8 +352,7 @@
         loss.backward()
         # Check the presence of parameter 'gradient_clipping'.
         try:
-            # if present - clip gradients to a range (-gradient_clipping,
-            # gradient_clipping)
+            # if present - clip gradients to a range (-gradient_clipping, gradient_clipping)
             val = param_interface['training']['gradient_clipping']
             nn.utils.clip_grad_value_(model.parameters(), val)
         except KeyError:
@@ -438,75 +369,67 @@
         stat_col.export_statistics_to_csv(training_file)
 
         # Export data to tensorboard.
-        if (FLAGS.tensorboard is not None) and (
-                episode % FLAGS.logging_frequency == 0):
+        if (FLAGS.tensorboard is not None) and (episode % FLAGS.logging_frequency == 0):
             stat_col.export_statistics_to_tensorboard(training_writer)
 
             # Export histograms.
             if FLAGS.tensorboard >= 1:
                 for name, param in model.named_parameters():
                     try:
-                        training_writer.add_histogram(
-                            name, param.data.cpu().numpy(), episode, bins='doane')
+                        training_writer.add_histogram(name, param.data.cpu().numpy(), episode, bins='doane')
                     except Exception as e:
                         logger.error("  {} :: data :: {}".format(name, e))
             # Export gradients.
             if FLAGS.tensorboard >= 2:
                 for name, param in model.named_parameters():
                     try:
-                        training_writer.add_histogram(
-                            name + '/grad', param.grad.data.cpu().numpy(), episode, bins='doane')
+                        training_writer.add_histogram(name + '/grad', param.grad.data.cpu().numpy(), episode, bins='doane')
                     except Exception as e:
                         logger.error("  {} :: grad :: {}".format(name, e))
 
         # Check visualization of training data.
         if app_state.visualize:
             # Allow for preprocessing
-            data_tuple, aux_tuple, logits = problem.plot_preprocessing(
-                data_tuple, aux_tuple, logits)
+            data_tuple, aux_tuple, logits = problem.plot_preprocessing(data_tuple, aux_tuple, logits)
             # Show plot, if user presses Quit - break.
-            if model.plot(data_tuple, logits):
+            if model.plot(data_tuple,  logits):
                 break
 
         #  5. Validate and (optionally) save the model.
         user_pressed_stop = False
         if (episode % model_validation_interval) == 0:
-
+            
             # Validate on the problem if required.
             if use_validation_problem:
 
-                # Check visualization flag - turn on when we wanted to
-                # visualize (at least) validation.
-                if FLAGS.visualize is not None and (
-                        FLAGS.visualize == 1 or FLAGS.visualize == 2):
+                # Check visualization flag - turn on when we wanted to visualize (at least) validation.
+                if FLAGS.visualize is not None and (FLAGS.visualize == 1 or FLAGS.visualize == 2):
                     app_state.visualize = True
                 else:
                     app_state.visualize = False
 
                 # Perform validation.
-                validation_loss, user_pressed_stop = validation(
-                    model, problem, episode, stat_col, data_valid, aux_valid,
-                    FLAGS, logger, validation_file, validation_writer)
+                validation_loss, user_pressed_stop = validation(model, problem, episode, stat_col, data_valid, aux_valid,  FLAGS,
+                        logger,   validation_file,  validation_writer)
 
             # Save the model using latest (validation or training) statistics.
             model.save(model_dir, stat_col)
+
 
         # 6. Terminal conditions.
         # I. User pressed stop during visualization.
         if user_pressed_stop:
             break
 
-        # II. & III - only when we finished curriculum.
+        # II. & III - only when we finished curriculum. 
         if curric_done or not must_finish_curriculum:
             # break if conditions applied: convergence or max episodes
-            loss_stop = False
+            loss_stop=False
             if use_validation_problem:
-                loss_stop = validation_loss < param_interface['training'][
-                    'terminal_condition']['loss_stop']
+                loss_stop = validation_loss < param_interface['training']['terminal_condition']['loss_stop']
                 # We already saved that model.
             else:
-                loss_stop = max(last_losses) < param_interface['training'][
-                    'terminal_condition']['loss_stop']
+                loss_stop = max(last_losses) < param_interface['training']['terminal_condition']['loss_stop']
                 # We already saved that model.
 
             if loss_stop:
@@ -515,44 +438,39 @@
                 # "Finish" the training.
                 break
 
-        if episode == param_interface['training']['terminal_condition'][
-                'max_episodes']:
+        if episode == param_interface['training']['terminal_condition']['max_episodes'] :
             terminal_condition = True
             # If we are here then it means that we didn't converged and the model is bad for sure.
-            # But let's try to save it anyway, maybe it is still better than
-            # the previous one.
-
-            # Validate on the problem if required - so we can collect the
-            # statistics needed during saving of the best model.
+            # But let's try to save it anyway, maybe it is still better than the previous one. 
+
+            # Validate on the problem if required - so we can collect the statistics needed during saving of the best model.
             if use_validation_problem:
                 # Perform validation.
-                validation_loss, user_pressed_stop = validation(
-                    model, problem, episode, stat_col, data_valid, aux_valid,
-                    FLAGS, logger, validation_file, validation_writer)
-
+                validation_loss, user_pressed_stop = validation(model, problem, episode, stat_col, data_valid, aux_valid,  FLAGS,
+                        logger,   validation_file,  validation_writer)
+            
             model.save(model_dir, stat_col)
             # "Finish" the training.
             break
-
+        
         # Next episode.
         episode += 1
 
     # Check whether we have finished training properly.
     if terminal_condition:
         logger.info('Learning finished!')
-        # Check visualization flag - turn on when we wanted to visualize (at
-        # least) validation.
+        # Check visualization flag - turn on when we wanted to visualize (at least) validation.
         if FLAGS.visualize is not None and (FLAGS.visualize == 3):
             app_state.visualize = True
 
             # Perform validation.
             if use_validation_problem:
-                _, _ = validation(
-                    model, problem, episode, stat_col, data_valid, aux_valid,
-                    FLAGS, logger, validation_file, validation_writer)
+                _, _ = validation(model, problem, episode, stat_col, data_valid, aux_valid, FLAGS, logger,
+                               validation_file, validation_writer)
 
         else:
             app_state.visualize = False
+
 
     else:
         logger.warning('Learning interrupted!')
