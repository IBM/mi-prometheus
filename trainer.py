--- conflicted
+++ resolved
@@ -263,7 +263,6 @@
     model.cuda() if app_state.use_CUDA else None
 
     # Build problem for the training
-<<<<<<< HEAD
     problem_ds = ProblemFactory.build_problem(param_interface['training']['problem'])
 
     # build the DataLoader on top of the problem class
@@ -282,26 +281,6 @@
         if 'must_finish' not in param_interface['training']['curriculum_learning']:
             param_interface['training']['curriculum_learning'].add_default_params({'must_finish': True})
         must_finish_curriculum = param_interface['training']['curriculum_learning']['must_finish']
-=======
-    problem = ProblemFactory.build_problem(
-        param_interface['training']['problem'])
-
-    if 'curriculum_learning' in param_interface['training']:
-        # Initialize curriculum learning - with values from config.
-        problem.curriculum_learning_initialize(
-            param_interface['training']['curriculum_learning'])
-        # Set initial values of curriculum learning.
-        curric_done = problem.curriculum_learning_update_params(0)
-
-        # If key is not present in config then it has to be finished (DEFAULT:
-        # True)
-        if 'must_finish' not in param_interface['training'][
-                'curriculum_learning']:
-            param_interface['training']['curriculum_learning'].add_default_params({
-                                                                                  'must_finish': True})
-        must_finish_curriculum = param_interface['training'][
-            'curriculum_learning']['must_finish']
->>>>>>> e2201978
         logger.info("Using curriculum learning")
     else:
         # Initialize curriculum learning - with empty dict.
@@ -332,7 +311,6 @@
         # ... then load problem, set variables etc.
 
         # Build problem for the validation
-<<<<<<< HEAD
         problem_validation = ProblemFactory.build_problem(param_interface['validation']['problem'])
         dataloader_validation = DataLoader(problem_validation, batch_size=param_interface['validation']['problem']['batch_size'],
                                      shuffle=True, collate_fn=problem_ds.collate_data)
@@ -343,11 +321,6 @@
         #problem_validation = DataLoader(problem_validation_ds, batch_size=param_interface['validation']['problem']['batch_size'],
         #                     shuffle=False, collate_fn=problem_validation_ds.collate_data)
         #generator_validation = problem_validation.return_generator()
-=======
-        problem_validation = ProblemFactory.build_problem(
-            param_interface['validation']['problem'])
-        generator_validation = problem_validation.return_generator()
->>>>>>> e2201978
 
         # Get a single batch that will be used for validation (!)
         #data_valid, aux_valid = next(generator_validation)
@@ -429,12 +402,7 @@
         # Turn on training mode.
         model.train()
         # 1. Perform forward step, calculate logits and loss.
-<<<<<<< HEAD
         logits, loss = forward_step(model, problem_ds, episode, stat_col, data_dict, None)
-=======
-        logits, loss = forward_step(
-            model, problem, episode, stat_col, data_tuple, aux_tuple)
->>>>>>> e2201978
 
         if not use_validation_problem:
             # Store the calculated loss on a list.
@@ -511,14 +479,8 @@
                     app_state.visualize = False
 
                 # Perform validation.
-<<<<<<< HEAD
                 validation_loss, user_pressed_stop = validation(model, problem_validation, episode, stat_col, data_valid, None,  FLAGS,
                         logger,   validation_file,  validation_writer)
-=======
-                validation_loss, user_pressed_stop = validation(
-                    model, problem, episode, stat_col, data_valid, aux_valid,
-                    FLAGS, logger, validation_file, validation_writer)
->>>>>>> e2201978
 
             # Save the model using latest (validation or training) statistics.
             model.save(model_dir, stat_col)
@@ -558,16 +520,9 @@
             # statistics needed during saving of the best model.
             if use_validation_problem:
                 # Perform validation.
-<<<<<<< HEAD
                 validation_loss, user_pressed_stop = validation(model, problem_validation, episode, stat_col, data_valid, None,  FLAGS,
                         logger,   validation_file,  validation_writer)
-            
-=======
-                validation_loss, user_pressed_stop = validation(
-                    model, problem, episode, stat_col, data_valid, aux_valid,
-                    FLAGS, logger, validation_file, validation_writer)
-
->>>>>>> e2201978
+
             model.save(model_dir, stat_col)
             # "Finish" the training.
             break
@@ -585,14 +540,8 @@
 
             # Perform validation.
             if use_validation_problem:
-<<<<<<< HEAD
                 _, _ = validation(model, problem_validation, episode, stat_col, data_valid, None, FLAGS, logger,
                                validation_file, validation_writer)
-=======
-                _, _ = validation(
-                    model, problem, episode, stat_col, data_valid, aux_valid,
-                    FLAGS, logger, validation_file, validation_writer)
->>>>>>> e2201978
 
         else:
             app_state.visualize = False
