#!/usr/bin/env python3
# -*- coding: utf-8 -*-
#
# MIT License
#
# Copyright (c) 2018 Kim Seonghyeon
#
# Permission is hereby granted, free of charge, to any person obtaining a copy
# of this software and associated documentation files (the "Software"), to deal
# in the Software without restriction, including without limitation the rights
# to use, copy, modify, merge, publish, distribute, sublicense, and/or sell
# copies of the Software, and to permit persons to whom the Software is
# furnished to do so, subject to the following conditions:
#
# The above copyright notice and this permission notice shall be included in all
# copies or substantial portions of the Software.
#
# THE SOFTWARE IS PROVIDED "AS IS", WITHOUT WARRANTY OF ANY KIND, EXPRESS OR
# IMPLIED, INCLUDING BUT NOT LIMITED TO THE WARRANTIES OF MERCHANTABILITY,
# FITNESS FOR A PARTICULAR PURPOSE AND NONINFRINGEMENT. IN NO EVENT SHALL THE
# AUTHORS OR COPYRIGHT HOLDERS BE LIABLE FOR ANY CLAIM, DAMAGES OR OTHER
# LIABILITY, WHETHER IN AN ACTION OF CONTRACT, TORT OR OTHERWISE, ARISING FROM,
# OUT OF OR IN CONNECTION WITH THE SOFTWARE OR THE USE OR OTHER DEALINGS IN THE
# SOFTWARE.
#
# ------------------------------------------------------------------------------
#
# Copyright (C) IBM Corporation 2018
#
# Licensed under the Apache License, Version 2.0 (the "License");
# you may not use this file except in compliance with the License.
# You may obtain a copy of the License at
#
#      http://www.apache.org/licenses/LICENSE-2.0
#
# Unless required by applicable law or agreed to in writing, software
# distributed under the License is distributed on an "AS IS" BASIS,
# WITHOUT WARRANTIES OR CONDITIONS OF ANY KIND, either express or implied.
# See the License for the specific language governing permissions and
# limitations under the License.

"""
clevr_dataset.py: This file contains 1 class:

- ClevrDataset (CLEVR object class): This class creates a Dataset object to represent a CLEVR dataset.
  ClevrDataset builds the embedding for the questions.


"""
__author__ = "Vincent Albouy, Vincent Marois"

import h5py
import torch
import pickle

from torch.utils.data import Dataset

import os

from problems.utils.language import Language
from utils.app_state import AppState

import logging
logger = logging.getLogger('CLEVR')


class CLEVRDataset(Dataset):
    """
    Inherits from the Dataset class to represent the CLEVR dataset. Will be used by the Clevr class to generate
    batches.

    ---------------
    class Dataset(object): An abstract class representing a Dataset.
    All other datasets should subclass it. All subclasses should override __len__, that provides the size of the dataset
    , and __getitem__, supporting integer indexing in range from 0 to len(self) exclusive.
    """

    def __init__(self, set, clevr_dir, clevr_humans,
                 embedding_type='random', random_embedding_dim=300):
        """
        Instantiate a ClevrDataset object:

            - Mainly check if the files containing the extracted features & tokenized questions already exist. If not,
            it generates them for the specified sub-set.
            - self.img contains then the extracted feature maps
            - self.data contains the tokenized questions, the associated image filenames, the answers & the question string

        The questions are then embedded based on the specified embedding. This embedding is random by default, but
        pretrained ones are possible.

        :param set: String to specify which dataset to use: 'train', 'val' or 'test'.
        :param clevr_dir: Directory path to the CLEVR_v1.0 dataset. Will also be used to store the generated files (.hdf5, .pkl)
        :param clevr_humans: Boolean to indicate whether to use the questions from CLEVR-Humans.

        :param embedding_type: string to indicate the pretrained embedding to use: either 'random' to use nn.Embedding
        or one of the following: "charngram.100d", "fasttext.en.300d", "fasttext.simple.300d", "glove.42B.300d",
        "glove.840B.300d", "glove.twitter.27B.25d", "glove.twitter.27B.50d", "glove.twitter.27B.100d",
        "glove.twitter.27B.200d":, "glove.6B.50d", "glove.6B.100d", "glove.6B.200d", "glove.6B.300d"

        :param random_embedding_dim: In the case of random embedding, this is the embedding dimension to use.

        """
        # call base constructor
        super(CLEVRDataset).__init__()

        # parse params
        self.set = set
        self.clevr_dir = clevr_dir
        self.clevr_humans = clevr_humans
        self.embedding_type = embedding_type
        self.random_embedding_dim = random_embedding_dim

<<<<<<< HEAD





=======
        # Get access to app state.
        self.app_state = AppState()

        if self.set == 'test':
            logger.error('Test set generation not supported for now. Exiting.')
            exit(0)

        logger.info('Loading the {} samples from {}'.format(
            set, 'CLEVR-Humans' if self.clevr_humans else 'CLEVR'))

        # check if the folder /generated_files in self.clevr already exists, if
        # not creates it:
        if not os.path.isdir(self.clevr_dir + '/generated_files'):
            logger.warning('Folder {} not found, creating it.'.format(
                self.clevr_dir + '/generated_files'))
            os.mkdir(self.clevr_dir + '/generated_files')

        # checking if the file containing the images feature maps (processed by ResNet101) exists or not
        # For the same self.set, this file is the same for CLEVR & CLEVR-Humans
        feature_maps_filename = self.clevr_dir + \
            '/generated_files/{}_CLEVR_features.hdf5'.format(self.set)
        if os.path.isfile(feature_maps_filename):
            logger.info('The file {} already exists, loading it.'.format(
                feature_maps_filename))

        else:
            logger.warning('File {} not found on disk, generating it:'.format(
                feature_maps_filename))
            self.generate_feature_maps_file(feature_maps_filename)

        # actually load the file
        self.h = h5py.File(feature_maps_filename, 'r')
        self.img = self.h['data']

        # checking if the file containing the tokenized questions (& answers,
        # image filename) exists or not
        questions_filename = self.clevr_dir + '/generated_files/{}_{}_questions.pkl'.format(
            self.set, 'CLEVR_Humans' if self.clevr_humans else 'CLEVR')
        if os.path.isfile(questions_filename):
            logger.info('The file {} already exists, loading it.'.format(
                questions_filename))

            # load questions
            with open(questions_filename, 'rb') as questions:
                self.data = pickle.load(questions)

            # load word_dics & answer_dics
            with open(self.clevr_dir + '/generated_files/dics.pkl', 'rb') as f:
                dic = pickle.load(f)
                self.answer_dic = dic['answer_dic']
                self.word_dic = dic['word_dic']

        else:
            logger.warning(
                'File {} not found on disk, generating it.'.format(
                    questions_filename))

            # WARNING: We need to ensure that we use the same words & answers dics for both train & val, otherwise we
            # do not have the same reference!
            if self.set == 'val' or self.set == 'valA' or self.set == 'valB':
                # first generate the words dic using the training samples
                logger.warning(
                    'We need to ensure that we use the same words-to-index & answers-to-index dictionaries '
                    'for both the train & val samples.')
                logger.warning(
                    'First, generating the words-to-index & answers-to-index dictionaries from '
                    'the training samples :')
                _, self.word_dic, self.answer_dic = self.generate_questions_dics(
                    'train' if self.set == 'val' else 'trainA', word_dic=None, answer_dic=None)

                # then tokenize the questions using the created dictionaries
                # from the training samples
                logger.warning(
                    'Then we can tokenize the validation questions using the dictionaries '
                    'created from the training samples')
                self.data, self.word_dic, self.answer_dic = self.generate_questions_dics(
                    self.set, word_dic=self.word_dic, answer_dic=self.answer_dic)

            # self.set=='train', we can directly tokenize the questions
            elif self.set == 'train' or self.set == 'trainA':
                self.data, self.word_dic, self.answer_dic = self.generate_questions_dics(
                    self.set, word_dic=None, answer_dic=None)

        # At this point, the objects self.img & self.data contains the feature
        # maps & questions

        # creates the objects for the specified embeddings
        if self.embedding_type == 'random':
            logger.info(
                'Constructing random embeddings using a uniform distribution')
            # instantiate nn.Embeddings look-up-table with specified
            # embedding_dim
            self.n_vocab = len(self.word_dic) + 1
            self.embed_layer = torch.nn.Embedding(
                num_embeddings=self.n_vocab,
                embedding_dim=self.random_embedding_dim)

            # we have to make sure that the weights are the same during train
            # or val!
            if os.path.isfile(self.clevr_dir +
                              '/generated_files/random_embedding_weights.pkl'):
                logger.info(
                    'Found random embedding weights on file, using them.')
                with open(self.clevr_dir + '/generated_files/random_embedding_weights.pkl', 'rb') as f:
                    self.embed_layer.weight.data = pickle.load(f)
            else:
                logger.warning(
                    'No weights found on file for random embeddings. Initializing them from a Uniform '
                    'distribution and saving to file in {}'.format(
                        self.clevr_dir + '/generated_files/random_embedding_weights.pkl'))
                self.embed_layer.weight.data.uniform_(0, 1)
                with open(self.clevr_dir + '/generated_files/random_embedding_weights.pkl', 'wb') as f:
                    pickle.dump(self.embed_layer.weight.data, f)

        else:
            logger.info('Constructing embeddings using {}'.format(
                self.embedding_type))
            # instantiate Language class
            self.language = Language('lang')
            self.questions = [q['string_question'] for q in self.data]
            # use the questions set to construct the embeddings vectors
            self.language.build_pretrained_vocab(
                self.questions, vectors=self.embedding_type)

        # Done! The actual question embedding is handled in __getitem__.

    def __len__(self):
        """
        Return the length of the questions set.
        """
        return len(self.data)

    def close(self):
        """
        Close hdf5 file.
        """
        self.h.close()

    def generate_questions_dics(self, set, word_dic=None, answer_dic=None):
        """
        Loads the questions from the .json file, tokenize them, creates vocab
        dics and save that to files.

        :param set: String to specify which dataset to use: 'train', 'val'
        :param word_dic: dict {'word': index} to be used to tokenize the questions
        :param answer_dic: dict {'answer': index} to be used to process questions

        """
        if word_dic is None:
            # create empty dic for the words vocab set
            word_dic = {}
        if answer_dic is None:
            # same for the answers
            answer_dic = {}

        import json
        import tqdm
        import nltk
        nltk.download('punkt')  # needed for nltk.word.tokenize

        # load questions from the .json file
        question_file = os.path.join(
            self.clevr_dir, 'questions', 'CLEVR-Humans-{}.json'.format(set)
            if self.clevr_humans else 'CLEVR_{}_questions.json'.format(set))
        with open(question_file) as f:
            logger.info('Loading samples from {} ...'.format(question_file))
            data = json.load(f)
        logger.info('Loaded {} samples'.format(len(data['questions'])))

        # load the dictionary question_family_type -> question_type: Will allow
        # to plot the accuracy per question category
        with open(os.path.join(self.clevr_dir, 'questions/index_to_family.json')) as f:
            index_to_family = json.load(f)

        # start constructing vocab sets
        result = []
        word_index = 1  # 0 reserved for padding
        answer_index = 0

        logger.info('Constructing {} words dictionary:'.format(set))
        for question in tqdm.tqdm(data['questions']):
            words = nltk.word_tokenize(question['question'])
            question_token = []

            for word in words:
                try:
                    question_token.append(word_dic[word])

                except BaseException:
                    question_token.append(word_index)
                    word_dic[word] = word_index
                    word_index += 1

            answer_word = question['answer']
            try:
                answer = answer_dic[answer_word]

            except BaseException:
                answer = answer_index
                answer_dic[answer_word] = answer_index
                answer_index += 1

            # save sample params as a dict.
            result.append(
                {'tokenized_question': question_token, 'answer': answer,
                 'string_question': question['question'],
                 'imgfile': question['image_filename'],
                 'question_type':
                 index_to_family[str(question['question_family_index'])]})

        logger.info(
            'Done: constructed words dictionary of length {}, and answers dictionary of length {}'.format(
                len(word_dic), len(answer_dic)))
        # save result to file
        questions_filename = self.clevr_dir + '/generated_files/{}_{}_questions.pkl'.format(
            set, 'CLEVR_Humans' if self.clevr_humans else 'CLEVR')
        with open(questions_filename, 'wb') as f:
            pickle.dump(result, f)

        logger.warning(
            'Saved tokenized questions to file {}.'.format(questions_filename))

        # save dictionaries to file:
        with open(self.clevr_dir + '/generated_files/dics.pkl', 'wb') as f:
            pickle.dump({'word_dic': word_dic, 'answer_dic': answer_dic}, f)
        logger.warning('Saved dics to file {}.'.format(
            self.clevr_dir + '/generated_files/dics.pkl'))

        # return everything
        return result, word_dic, answer_dic

    def generate_feature_maps_file(self, feature_maps_filename, batch_size=50):
        """
        Uses GenerateFeatureMaps to pass the CLEVR images through a pretrained
        CNN model.

        :param set: String to specify which dataset to use: 'train', 'val' or 'test'.
        :param feature_maps_filename: filename for saving to file.
        :param batch_size: batch size

        :return: feature maps

        """
        # import lines
        from problems.image_text_to_class.generate_feature_maps import GenerateFeatureMaps
        from torch.utils.data import DataLoader
        import tqdm

        # create DataLoader of the images dataset.
        generate_feature_maps = GenerateFeatureMaps(
            clevr_dir=self.clevr_dir,
            set=self.set,
            cnn_model='resnet101',
            num_blocks=4)
        dataloader = DataLoader(generate_feature_maps, batch_size=batch_size)

        size = len(dataloader)
        dataset = iter(dataloader)
        pbar = tqdm.tqdm(dataset, total=size, unit="batches")

        # create file to store feature maps.
        f = h5py.File(feature_maps_filename, 'w', libver='latest')
        dset = f.create_dataset(
            'data', (size * batch_size, 1024, 14, 14), dtype='f4')

        with torch.no_grad():
            for i, image in enumerate(pbar):
                # move batch to GPU
                image = image.type(torch.cuda.FloatTensor)

                # forward pass, move output to cpu and store it into the file.
                features = generate_feature_maps.model(
                    image).detach().cpu().numpy()
                dset[i * batch_size:(i + 1) * batch_size] = features

        f.close()
        logger.warning('File {} successfully created.'.format(
            feature_maps_filename))

    def __getitem__(self, index):
        """
        Getter method to access the dataset and return a sample.

        :param index: index of the sample to return.

        :return: img: extracted feature maps from the raw image
                 tokenized_question: tensor of word indexes
                 len(question): question length
                 answer: index of the answer in the answers dictionary
                 string_question: original question string
                 index: index of the sample
                 imgfile: image filename

        """
        # load tokenized_question, answer, string_question, image_filename from
        # self.data
        question, answer, string_question, imgfile, question_type = self.data[index].values(
        )

        # create the image index to retrieve the feature maps in self.img
        id = int(imgfile.rsplit('_', 1)[1][:-4])

        img = torch.from_numpy(self.img[id]).type(self.app_state.dtype)

        # embed question
        if self.embedding_type == 'random':
            # embed question:
            question = self.embed_layer(
                torch.LongTensor(question)).type(self.app_state.dtype)

        else:
            # embed question
            question = self.language.embed_sentence(string_question)

        question_length = question.shape[0]

        # return everything
        return img, question, question_length, answer, string_question, index, imgfile, question_type

    def collate_data(self, batch):
        """
        Combines samples (retrieved with __getitem__) into a mini-batch.

        :param batch: list (?) of samples to combine

        :return: images (tensor), padded_tokenized_questions (tensor), questions_lengths (list), answers (tensor),
                questions_strings (list), indexes (list), imgfiles (list)

        """
        # create list placeholders
        images, lengths, answers, s_questions, indexes, imgfiles, question_types = [
        ], [], [], [], [], [], []
        batch_size = len(batch)

        # get max question length, create tensor of shape [batch_size x maxQuestionLength] & sort questions by
        # decreasing length
        max_len = max(map(lambda x: len(x[1]), batch))
        sort_by_len = sorted(batch, key=lambda x: len(x[1]), reverse=True)

        # create tensor containing the embedded questions
        if self.embedding_type == 'random':
            questions = torch.zeros(
                batch_size,
                max_len,
                self.random_embedding_dim).type(
                self.app_state.dtype)

        else:
            # get embedding dimension from the embedding type
            embedding_dim = int(self.embedding_type[-4:-1])
            questions = torch.zeros(
                batch_size, max_len, embedding_dim).type(self.app_state.dtype)

        # fill in the placeholders
        for i, b in enumerate(sort_by_len):
            image, question, length, answer, string_question, index, imgfile, question_type = b

            images.append(image)
            lengths.append(length)
            answers.append(answer)
            s_questions.append(string_question)
            indexes.append(index)
            imgfiles.append(imgfile)
            question_types.append(question_type)

            questions[i, :length, :] = question

        # return all
        return torch.stack(images).type(
            self.app_state.dtype), questions, lengths, torch.tensor(answers).type(
            self.app_state.LongTensor), s_questions, indexes, imgfiles, question_types
>>>>>>> e2201978


if __name__ == '__main__':
    """
    Unit test of CLEVRDataset.
    """
    set = 'train'
    clevr_dir = '/home/valbouy/CLEVR_v1.0'
    clevr_humans = False
    embedding_type = 'random'
    random_embedding_dim = 300

    clevr_dataset = CLEVRDataset(
        set, clevr_dir, clevr_humans, embedding_type, random_embedding_dim)
    print('Unit test completed.')<|MERGE_RESOLUTION|>--- conflicted
+++ resolved
@@ -110,386 +110,6 @@
         self.embedding_type = embedding_type
         self.random_embedding_dim = random_embedding_dim
 
-<<<<<<< HEAD
-
-
-
-
-
-=======
-        # Get access to app state.
-        self.app_state = AppState()
-
-        if self.set == 'test':
-            logger.error('Test set generation not supported for now. Exiting.')
-            exit(0)
-
-        logger.info('Loading the {} samples from {}'.format(
-            set, 'CLEVR-Humans' if self.clevr_humans else 'CLEVR'))
-
-        # check if the folder /generated_files in self.clevr already exists, if
-        # not creates it:
-        if not os.path.isdir(self.clevr_dir + '/generated_files'):
-            logger.warning('Folder {} not found, creating it.'.format(
-                self.clevr_dir + '/generated_files'))
-            os.mkdir(self.clevr_dir + '/generated_files')
-
-        # checking if the file containing the images feature maps (processed by ResNet101) exists or not
-        # For the same self.set, this file is the same for CLEVR & CLEVR-Humans
-        feature_maps_filename = self.clevr_dir + \
-            '/generated_files/{}_CLEVR_features.hdf5'.format(self.set)
-        if os.path.isfile(feature_maps_filename):
-            logger.info('The file {} already exists, loading it.'.format(
-                feature_maps_filename))
-
-        else:
-            logger.warning('File {} not found on disk, generating it:'.format(
-                feature_maps_filename))
-            self.generate_feature_maps_file(feature_maps_filename)
-
-        # actually load the file
-        self.h = h5py.File(feature_maps_filename, 'r')
-        self.img = self.h['data']
-
-        # checking if the file containing the tokenized questions (& answers,
-        # image filename) exists or not
-        questions_filename = self.clevr_dir + '/generated_files/{}_{}_questions.pkl'.format(
-            self.set, 'CLEVR_Humans' if self.clevr_humans else 'CLEVR')
-        if os.path.isfile(questions_filename):
-            logger.info('The file {} already exists, loading it.'.format(
-                questions_filename))
-
-            # load questions
-            with open(questions_filename, 'rb') as questions:
-                self.data = pickle.load(questions)
-
-            # load word_dics & answer_dics
-            with open(self.clevr_dir + '/generated_files/dics.pkl', 'rb') as f:
-                dic = pickle.load(f)
-                self.answer_dic = dic['answer_dic']
-                self.word_dic = dic['word_dic']
-
-        else:
-            logger.warning(
-                'File {} not found on disk, generating it.'.format(
-                    questions_filename))
-
-            # WARNING: We need to ensure that we use the same words & answers dics for both train & val, otherwise we
-            # do not have the same reference!
-            if self.set == 'val' or self.set == 'valA' or self.set == 'valB':
-                # first generate the words dic using the training samples
-                logger.warning(
-                    'We need to ensure that we use the same words-to-index & answers-to-index dictionaries '
-                    'for both the train & val samples.')
-                logger.warning(
-                    'First, generating the words-to-index & answers-to-index dictionaries from '
-                    'the training samples :')
-                _, self.word_dic, self.answer_dic = self.generate_questions_dics(
-                    'train' if self.set == 'val' else 'trainA', word_dic=None, answer_dic=None)
-
-                # then tokenize the questions using the created dictionaries
-                # from the training samples
-                logger.warning(
-                    'Then we can tokenize the validation questions using the dictionaries '
-                    'created from the training samples')
-                self.data, self.word_dic, self.answer_dic = self.generate_questions_dics(
-                    self.set, word_dic=self.word_dic, answer_dic=self.answer_dic)
-
-            # self.set=='train', we can directly tokenize the questions
-            elif self.set == 'train' or self.set == 'trainA':
-                self.data, self.word_dic, self.answer_dic = self.generate_questions_dics(
-                    self.set, word_dic=None, answer_dic=None)
-
-        # At this point, the objects self.img & self.data contains the feature
-        # maps & questions
-
-        # creates the objects for the specified embeddings
-        if self.embedding_type == 'random':
-            logger.info(
-                'Constructing random embeddings using a uniform distribution')
-            # instantiate nn.Embeddings look-up-table with specified
-            # embedding_dim
-            self.n_vocab = len(self.word_dic) + 1
-            self.embed_layer = torch.nn.Embedding(
-                num_embeddings=self.n_vocab,
-                embedding_dim=self.random_embedding_dim)
-
-            # we have to make sure that the weights are the same during train
-            # or val!
-            if os.path.isfile(self.clevr_dir +
-                              '/generated_files/random_embedding_weights.pkl'):
-                logger.info(
-                    'Found random embedding weights on file, using them.')
-                with open(self.clevr_dir + '/generated_files/random_embedding_weights.pkl', 'rb') as f:
-                    self.embed_layer.weight.data = pickle.load(f)
-            else:
-                logger.warning(
-                    'No weights found on file for random embeddings. Initializing them from a Uniform '
-                    'distribution and saving to file in {}'.format(
-                        self.clevr_dir + '/generated_files/random_embedding_weights.pkl'))
-                self.embed_layer.weight.data.uniform_(0, 1)
-                with open(self.clevr_dir + '/generated_files/random_embedding_weights.pkl', 'wb') as f:
-                    pickle.dump(self.embed_layer.weight.data, f)
-
-        else:
-            logger.info('Constructing embeddings using {}'.format(
-                self.embedding_type))
-            # instantiate Language class
-            self.language = Language('lang')
-            self.questions = [q['string_question'] for q in self.data]
-            # use the questions set to construct the embeddings vectors
-            self.language.build_pretrained_vocab(
-                self.questions, vectors=self.embedding_type)
-
-        # Done! The actual question embedding is handled in __getitem__.
-
-    def __len__(self):
-        """
-        Return the length of the questions set.
-        """
-        return len(self.data)
-
-    def close(self):
-        """
-        Close hdf5 file.
-        """
-        self.h.close()
-
-    def generate_questions_dics(self, set, word_dic=None, answer_dic=None):
-        """
-        Loads the questions from the .json file, tokenize them, creates vocab
-        dics and save that to files.
-
-        :param set: String to specify which dataset to use: 'train', 'val'
-        :param word_dic: dict {'word': index} to be used to tokenize the questions
-        :param answer_dic: dict {'answer': index} to be used to process questions
-
-        """
-        if word_dic is None:
-            # create empty dic for the words vocab set
-            word_dic = {}
-        if answer_dic is None:
-            # same for the answers
-            answer_dic = {}
-
-        import json
-        import tqdm
-        import nltk
-        nltk.download('punkt')  # needed for nltk.word.tokenize
-
-        # load questions from the .json file
-        question_file = os.path.join(
-            self.clevr_dir, 'questions', 'CLEVR-Humans-{}.json'.format(set)
-            if self.clevr_humans else 'CLEVR_{}_questions.json'.format(set))
-        with open(question_file) as f:
-            logger.info('Loading samples from {} ...'.format(question_file))
-            data = json.load(f)
-        logger.info('Loaded {} samples'.format(len(data['questions'])))
-
-        # load the dictionary question_family_type -> question_type: Will allow
-        # to plot the accuracy per question category
-        with open(os.path.join(self.clevr_dir, 'questions/index_to_family.json')) as f:
-            index_to_family = json.load(f)
-
-        # start constructing vocab sets
-        result = []
-        word_index = 1  # 0 reserved for padding
-        answer_index = 0
-
-        logger.info('Constructing {} words dictionary:'.format(set))
-        for question in tqdm.tqdm(data['questions']):
-            words = nltk.word_tokenize(question['question'])
-            question_token = []
-
-            for word in words:
-                try:
-                    question_token.append(word_dic[word])
-
-                except BaseException:
-                    question_token.append(word_index)
-                    word_dic[word] = word_index
-                    word_index += 1
-
-            answer_word = question['answer']
-            try:
-                answer = answer_dic[answer_word]
-
-            except BaseException:
-                answer = answer_index
-                answer_dic[answer_word] = answer_index
-                answer_index += 1
-
-            # save sample params as a dict.
-            result.append(
-                {'tokenized_question': question_token, 'answer': answer,
-                 'string_question': question['question'],
-                 'imgfile': question['image_filename'],
-                 'question_type':
-                 index_to_family[str(question['question_family_index'])]})
-
-        logger.info(
-            'Done: constructed words dictionary of length {}, and answers dictionary of length {}'.format(
-                len(word_dic), len(answer_dic)))
-        # save result to file
-        questions_filename = self.clevr_dir + '/generated_files/{}_{}_questions.pkl'.format(
-            set, 'CLEVR_Humans' if self.clevr_humans else 'CLEVR')
-        with open(questions_filename, 'wb') as f:
-            pickle.dump(result, f)
-
-        logger.warning(
-            'Saved tokenized questions to file {}.'.format(questions_filename))
-
-        # save dictionaries to file:
-        with open(self.clevr_dir + '/generated_files/dics.pkl', 'wb') as f:
-            pickle.dump({'word_dic': word_dic, 'answer_dic': answer_dic}, f)
-        logger.warning('Saved dics to file {}.'.format(
-            self.clevr_dir + '/generated_files/dics.pkl'))
-
-        # return everything
-        return result, word_dic, answer_dic
-
-    def generate_feature_maps_file(self, feature_maps_filename, batch_size=50):
-        """
-        Uses GenerateFeatureMaps to pass the CLEVR images through a pretrained
-        CNN model.
-
-        :param set: String to specify which dataset to use: 'train', 'val' or 'test'.
-        :param feature_maps_filename: filename for saving to file.
-        :param batch_size: batch size
-
-        :return: feature maps
-
-        """
-        # import lines
-        from problems.image_text_to_class.generate_feature_maps import GenerateFeatureMaps
-        from torch.utils.data import DataLoader
-        import tqdm
-
-        # create DataLoader of the images dataset.
-        generate_feature_maps = GenerateFeatureMaps(
-            clevr_dir=self.clevr_dir,
-            set=self.set,
-            cnn_model='resnet101',
-            num_blocks=4)
-        dataloader = DataLoader(generate_feature_maps, batch_size=batch_size)
-
-        size = len(dataloader)
-        dataset = iter(dataloader)
-        pbar = tqdm.tqdm(dataset, total=size, unit="batches")
-
-        # create file to store feature maps.
-        f = h5py.File(feature_maps_filename, 'w', libver='latest')
-        dset = f.create_dataset(
-            'data', (size * batch_size, 1024, 14, 14), dtype='f4')
-
-        with torch.no_grad():
-            for i, image in enumerate(pbar):
-                # move batch to GPU
-                image = image.type(torch.cuda.FloatTensor)
-
-                # forward pass, move output to cpu and store it into the file.
-                features = generate_feature_maps.model(
-                    image).detach().cpu().numpy()
-                dset[i * batch_size:(i + 1) * batch_size] = features
-
-        f.close()
-        logger.warning('File {} successfully created.'.format(
-            feature_maps_filename))
-
-    def __getitem__(self, index):
-        """
-        Getter method to access the dataset and return a sample.
-
-        :param index: index of the sample to return.
-
-        :return: img: extracted feature maps from the raw image
-                 tokenized_question: tensor of word indexes
-                 len(question): question length
-                 answer: index of the answer in the answers dictionary
-                 string_question: original question string
-                 index: index of the sample
-                 imgfile: image filename
-
-        """
-        # load tokenized_question, answer, string_question, image_filename from
-        # self.data
-        question, answer, string_question, imgfile, question_type = self.data[index].values(
-        )
-
-        # create the image index to retrieve the feature maps in self.img
-        id = int(imgfile.rsplit('_', 1)[1][:-4])
-
-        img = torch.from_numpy(self.img[id]).type(self.app_state.dtype)
-
-        # embed question
-        if self.embedding_type == 'random':
-            # embed question:
-            question = self.embed_layer(
-                torch.LongTensor(question)).type(self.app_state.dtype)
-
-        else:
-            # embed question
-            question = self.language.embed_sentence(string_question)
-
-        question_length = question.shape[0]
-
-        # return everything
-        return img, question, question_length, answer, string_question, index, imgfile, question_type
-
-    def collate_data(self, batch):
-        """
-        Combines samples (retrieved with __getitem__) into a mini-batch.
-
-        :param batch: list (?) of samples to combine
-
-        :return: images (tensor), padded_tokenized_questions (tensor), questions_lengths (list), answers (tensor),
-                questions_strings (list), indexes (list), imgfiles (list)
-
-        """
-        # create list placeholders
-        images, lengths, answers, s_questions, indexes, imgfiles, question_types = [
-        ], [], [], [], [], [], []
-        batch_size = len(batch)
-
-        # get max question length, create tensor of shape [batch_size x maxQuestionLength] & sort questions by
-        # decreasing length
-        max_len = max(map(lambda x: len(x[1]), batch))
-        sort_by_len = sorted(batch, key=lambda x: len(x[1]), reverse=True)
-
-        # create tensor containing the embedded questions
-        if self.embedding_type == 'random':
-            questions = torch.zeros(
-                batch_size,
-                max_len,
-                self.random_embedding_dim).type(
-                self.app_state.dtype)
-
-        else:
-            # get embedding dimension from the embedding type
-            embedding_dim = int(self.embedding_type[-4:-1])
-            questions = torch.zeros(
-                batch_size, max_len, embedding_dim).type(self.app_state.dtype)
-
-        # fill in the placeholders
-        for i, b in enumerate(sort_by_len):
-            image, question, length, answer, string_question, index, imgfile, question_type = b
-
-            images.append(image)
-            lengths.append(length)
-            answers.append(answer)
-            s_questions.append(string_question)
-            indexes.append(index)
-            imgfiles.append(imgfile)
-            question_types.append(question_type)
-
-            questions[i, :length, :] = question
-
-        # return all
-        return torch.stack(images).type(
-            self.app_state.dtype), questions, lengths, torch.tensor(answers).type(
-            self.app_state.LongTensor), s_questions, indexes, imgfiles, question_types
->>>>>>> e2201978
-
 
 if __name__ == '__main__':
     """
