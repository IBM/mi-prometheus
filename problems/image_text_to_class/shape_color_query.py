--- conflicted
+++ resolved
@@ -1,6 +1,5 @@
 #!/usr/bin/env python3
 # -*- coding: utf-8 -*-
-<<<<<<< HEAD
 #
 # Copyright (C) IBM Corporation 2018
 #
@@ -16,14 +15,9 @@
 # See the License for the specific language governing permissions and
 # limitations under the License.
 
-"""shape_color_query.py: ShapeColorQuery is a a variation of Sort-of-CLEVR VQA problem, where question is a sequence composed of two items:
-first encoding the object type, and second encoding the query. """
-__author__ = "Tomasz Kornuta"
-=======
 """
 shape_color_query.py: ShapeColorQuery is a a variation of the ``Sort-of-CLEVR`` problem, where the question is a\
  sequence composed of two items:
->>>>>>> 9b849c6b
 
     - The first encodes the object type,
     - The second encodes the query.
