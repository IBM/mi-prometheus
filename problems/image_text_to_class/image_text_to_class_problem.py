#!/usr/bin/env python3
# -*- coding: utf-8 -*-
"""image_text_to_class_problem.py: contains abstract base class for VQA problems"""
<<<<<<< HEAD
__author__ = "Tomasz Kornuta & Vincent Marois"
=======
__author__ = "Tomasz Kornuta & Vincent Albouy"
>>>>>>> e2201978

import torch
import torch.nn as nn
<<<<<<< HEAD
from problems.problem import Problem, DataDict
=======
from problems.problem import Problem, DataTuple


_ImageTextTuple = collections.namedtuple('ImageTextTuple', ('images', 'texts'))


class ImageTextTuple(_ImageTextTuple):
    """
    Tuple used by storing batches of image-text pairs by e.g. VQA problems.
    """
    __slots__ = ()


_SceneDescriptionTuple = collections.namedtuple(
    '_SceneDescriptionTuple', ('scene_descriptions'))


class SceneDescriptionTuple(_SceneDescriptionTuple):
    """Tuple used by storing batches of scene descriptions - as strings. """
    __slots__ = ()
>>>>>>> e2201978


class ObjectRepresentation:
    """
    Class storing features of the object being present in a given scene.
    """

    def __init__(self, x, y, color, shape):
        self.x = x
        self.y = y
        self.color = color
        self.shape = shape


class ImageTextToClassProblem(Problem):
    """
    Abstract base class for VQA  (Visual Question Answering) problems.
<<<<<<< HEAD
    Provides some basic functionality useful in all problems of such type.
    """
=======

    Provides some basic functionality usefull in all problems of such
    type

    """

>>>>>>> e2201978
    def __init__(self, params):
        """
        Initializes problem, calls base class initialization. Set loss function
        to CrossEntropy.

        :param params: Dictionary of parameters (read from configuration file).

        """
        # Call base class constructors.
        super(ImageTextToClassProblem, self).__init__(params)

        # set default loss function
        self.loss_function = nn.CrossEntropyLoss()

        # set default data_definition dict
        self.data_definition = {'text': {'type': int},
                                'images': {'size': 224, 'type': torch.Tensor},
                                'targets': {'size': 1, 'type': int}}

    def calculate_accuracy(self, data_dict, logits):
        """ Calculates accuracy equal to mean number of correct answers in a given batch.

        :param data_dict: DataDict containing inputs and targets.
        :param logits: Logits being output of the model.
        """

        # Get the index of the max log-probability.
        pred = logits.max(1, keepdim=True)[1]
        correct = pred.eq(data_dict['targets'].view_as(pred)).sum().item()

        # Calculate the accuracy.
        batch_size = logits.size(0)
        accuracy = correct / batch_size

        return accuracy

    def __getitem__(self, item):
        """
        Getter that returns an individual sample from the problem's associated dataset (that can be generated \
        on-the-fly, or retrieved from disk).

        To be redefined in subclasses.

        :param item: index of the sample to return.

        :return: DataDict containing the sample.
        """

        return DataDict({key: None for key in self.data_definition.keys()})

    def add_statistics(self, stat_col):
        """
        Add accuracy statistic to collector.

        :param stat_col: Statistics collector.

        """
        stat_col.add_statistic('acc', '{:12.10f}')

    def collect_statistics(self, stat_col, data_dict, logits, _):
        """
        Collects accuracy.

        :param stat_col: Statistics collector.
        :param data_dict: DataDict containing inputs and targets.
        :param logits: Logits being output of the model.
        :param _: auxiliary tuple (aux_tuple) is not used in this function.

        """
        stat_col['acc'] = self.calculate_accuracy(data_dict, logits, _)


if __name__=='__main__':

    sample = ImageTextToClassProblem(params={}).__getitem__(item=0)
    print(repr(sample))<|MERGE_RESOLUTION|>--- conflicted
+++ resolved
@@ -1,38 +1,12 @@
 #!/usr/bin/env python3
 # -*- coding: utf-8 -*-
 """image_text_to_class_problem.py: contains abstract base class for VQA problems"""
-<<<<<<< HEAD
 __author__ = "Tomasz Kornuta & Vincent Marois"
-=======
-__author__ = "Tomasz Kornuta & Vincent Albouy"
->>>>>>> e2201978
+
 
 import torch
 import torch.nn as nn
-<<<<<<< HEAD
 from problems.problem import Problem, DataDict
-=======
-from problems.problem import Problem, DataTuple
-
-
-_ImageTextTuple = collections.namedtuple('ImageTextTuple', ('images', 'texts'))
-
-
-class ImageTextTuple(_ImageTextTuple):
-    """
-    Tuple used by storing batches of image-text pairs by e.g. VQA problems.
-    """
-    __slots__ = ()
-
-
-_SceneDescriptionTuple = collections.namedtuple(
-    '_SceneDescriptionTuple', ('scene_descriptions'))
-
-
-class SceneDescriptionTuple(_SceneDescriptionTuple):
-    """Tuple used by storing batches of scene descriptions - as strings. """
-    __slots__ = ()
->>>>>>> e2201978
 
 
 class ObjectRepresentation:
@@ -50,17 +24,8 @@
 class ImageTextToClassProblem(Problem):
     """
     Abstract base class for VQA  (Visual Question Answering) problems.
-<<<<<<< HEAD
     Provides some basic functionality useful in all problems of such type.
     """
-=======
-
-    Provides some basic functionality usefull in all problems of such
-    type
-
-    """
-
->>>>>>> e2201978
     def __init__(self, params):
         """
         Initializes problem, calls base class initialization. Set loss function
