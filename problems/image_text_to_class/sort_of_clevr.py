#!/usr/bin/env python3
# -*- coding: utf-8 -*-
<<<<<<< HEAD
#
# Copyright (C) IBM Corporation 2018
#
# Licensed under the Apache License, Version 2.0 (the "License");
# you may not use this file except in compliance with the License.
# You may obtain a copy of the License at
#
#      http://www.apache.org/licenses/LICENSE-2.0
#
# Unless required by applicable law or agreed to in writing, software
# distributed under the License is distributed on an "AS IS" BASIS,
# WITHOUT WARRANTIES OR CONDITIONS OF ANY KIND, either express or implied.
# See the License for the specific language governing permissions and
# limitations under the License.

"""sort_of_clevr.py: Sort-of-CLEVR is a simplified version of CLEVR VQA problem """
__author__ = "Tomasz Kornuta"
=======
"""
sort_of_clevr.py: ``Sort-of-CLEVR`` is a simplified version of the ``CLEVR`` dataset.

"""
__author__ = "Tomasz Kornuta & Vincent Marois"
>>>>>>> 9b849c6b

import h5py
import numpy as np
from PIL import Image, ImageDraw
import progressbar
import os

import torch
from problems.problem import DataDict
from problems.image_text_to_class.image_text_to_class_problem import ImageTextToClassProblem, ObjectRepresentation


class SortOfCLEVR(ImageTextToClassProblem):
    """
    ``Sort-of-CLEVR`` is a simple VQA problem, where the goal is to answer the\
    question regarding a given image. Implementation of the generation is\
    inspired by: https://github.com/gitlimlab/Relation-Network-Tensorflow

    Improvements:

        - Generates scenes with dynamic varying number of objects (2-6)
        - More types of intra- and inter-relational questions
        - More natural interpretation of questions

    :param data_folder: folder where to look for or save the file containing the dataset
    :type data_folder: str

    :param split: Indicates either ``train``, ``test`` or ``val``
    :type split: str

    :param img_size: Size of the images to generate.
    :type img_size: int

    :param dataset_size: How many samples to generate.
    :type dataset_size: int

    :param regenerate: Whether to regenerate the dataset
    :type regenerate: Bool

    .. note::

        When generating the dataset, this class:

            - First verifies if a file with a matching filename already exists in the ``data_folder``.
              The filename follows the following template:

                >>> filename = '<split>_<dataset_size>_<img_size>.hy'


            - If such a file exists, it is loaded and used as the dataset. If not, it is created and then used.
            - If ``regenerate`` is ``True``, the file is recreated regardless if one with the matching filename\
              already exists or not.


    """

    def __init__(self, params):
        """
        Initializes ``Sort-of-CLEVR`` problem, calls base class ``ImageTextToClassProblem``\
         initialization, sets properties using the provided parameters.

        :param params: Dictionary of parameters (read from configuration ``.yaml`` file).

        """

        # Call base class constructors.
        super(SortOfCLEVR, self).__init__(params)

        # problem name
        self.name = 'Sort-of-CLEVR'

        # parse params
        self.img_size = params["img_size"]
        self.dataset_size = params["dataset_size"]
        self.regenerate = params.get("regenerate", False)

        # Set general color properties.
        self.BG_COLOR = (180, 180, 150)
        self.COLOR = [
            (0, 0, 210),    # 'blue'
            (0, 210, 0),    # 'green'
            (210, 0, 0),    # 'red'
            (150, 150, 0),  # 'yellow'
            (150, 0, 150),  # 'magenta'
            (0, 150, 150),  # 'cyan'
            # add more colors here if needed
        ]

        # Other hardcoded parameters.
        self.NUM_SHAPES = 2
        self.NUM_COLORS = len(self.COLOR)
        self.NUM_QUESTIONS = 7

        # Objects are characterised by colors, so cannot have more objects than
        # colors.
        self.MAX_NUM_OBJECTS = min(6, self.NUM_COLORS)
        self.GRID_SIZE = 4

        # Get absolute path.
        data_folder = os.path.expanduser(params['data_folder'])

        # create the folder if it doesn't exist
        if not os.path.isdir(data_folder):
            self.logger.warning('Indicated data_folder does not exist, creating it.')
            os.mkdir(data_folder)

        # construct the dataset filename from 3 values:
        # set: either 'train', 'test' or 'val'
        # dataset size
        # image size
        data_filename = '{}_{}_{}.hy'.format(params['split'], str(self.dataset_size), str(self.img_size))

        # define the default_values dict: holds parameters values that a model may need.
        self.default_values = {'img_size': self.img_size}

        # define the data_definitions dict: holds a description of the DataDict content
        self.data_definitions = {'images': {'size': [-1, 3, self.img_size, self.img_size], 'type': [torch.Tensor]},
                                 'questions': {'size': [-1, self.NUM_COLORS+self.NUM_QUESTIONS], 'type': [torch.Tensor]},
                                 'targets': {'size': [-1, self.NUM_COLORS+self.NUM_SHAPES+2], 'type': [torch.Tensor]},
                                 'targets_index': {'size': [-1], 'type': [torch.Tensor]},
                                 'scenes_description': {'size': [-1, -1], 'type': [list, str]},
                                 }

        # Load or generate the dataset.
        self.load_dataset(data_folder, data_filename)

        self.length = self.dataset_size

    def load_dataset(self, data_folder, data_filename):
        """
        Loads the dataset from the HDF5-encoded file.

        .. note::

            This function will look first if a dataset with the same filename already exists or not in\
             the specified ``data_folder`` (this filename contains the number of samples and image size of the\
              samples). If no such file does not exist, it is generated and saved in ``data_folder`` (with\
               the specified ``data_filename``).

        """
        # name of the file to look for or create
        self.filename = os.path.join(data_folder, data_filename)

        if self.regenerate:
            self.logger.warning('Regenerate is set to true: regenerating the dataset from scratch, '
                                'without looking for an existing one.')
            self.generate_h5py_dataset(self.filename)

        else:  # regenerate is false, looking if the file already exists
            if os.path.isfile(self.filename):
                self.logger.warning('Found file {}, using it as the dataset as it matches the filename template.'.format(self.filename))

            else:  # the file doesn't exist, we need to create it.
                self.logger.warning('File {} not found on disk, generating a new dataset.'.format(self.filename))
                self.generate_h5py_dataset(self.filename)

    def generate_h5py_dataset(self, filename):
        """
        Generates a whole new ``Sort-of-CLEVR`` dataset and saves it in the form of\
        a HDF5 file.

        :param filename: name of the file containing the samples.
        :type filename: str

        """
        # open the HDF5 file.
        file = h5py.File(filename, 'w')
        # progress bar
        bar = progressbar.ProgressBar(maxval=100, widgets=[progressbar.Bar('=', '[', ']'), ' ', progressbar.Percentage()])
        bar.start()

        count = 0

        while count < self.dataset_size:

            # Generate the scene.
            objects = self.generate_scene_representation()

            # Generate corresponding image, questions and answers.
            I = self.generate_image(objects)
            Q = self.generate_question_matrix(objects)
            A = self.generate_answer_matrix(objects)

            # Iterate through all questions generated for a given scene.
            for j in range(len(objects) * self.NUM_QUESTIONS):

                # Create new group.
                id = str(count)
                grp = file.create_group(id)

                # Set data.
                grp['image'] = I
                grp['question'] = Q[j, ...]
                grp['answer'] = A[j, ...]
                grp['scene_description'] = self.scene2str(objects)

                # Increment counter.
                count += 1

                # Update progress bar.
                if count % (self.dataset_size / 100) == 0:
                    bar.update(count / (self.dataset_size / 100))

                # Check whether we generated the required number of samples
                if count >= self.dataset_size:
                    break

        # Finalize the generation.
        bar.finish()
        file.close()
        self.logger.info('Generated dataset with {} samples and saved to {}'.format(self.dataset_size, self.filename))

    def __getitem__(self, index):
        """
        Getter method to access the dataset and return a sample.

        .. warning::

            **HDF5 does not support multi threaded data access with num_workers > 1 on the data loading.**
            A way around this is to move every call for opening the HDF5 file to this ``__getitem__`` method.

            See https://discuss.pytorch.org/t/hdf5-multi-threaded-alternative/6189/9 for more info.

        :param index: index of the sample to return.

        :return: DataDict({'images','questions', 'targets', 'targets_index', 'scenes_description'}), with:

            - images: images (``self.img_size``)
            - questions: encoded questions
            - targets: one-hot encoded answers
            - targets_index: index of the answers
            - scenes_description: Scene description.

        """
        # load the file
        data = h5py.File(self.filename, 'r')
        sample = data[str(index)]

        data_dict = DataDict({key: None for key in self.data_definitions.keys()})
        data_dict['images'] = (sample['image'].value / 255).transpose(2, 1, 0)
        data_dict['questions'] = sample['question'].value.astype(np.float32)
        data_dict['targets'] = sample['answer'].value.astype(np.float32)
        data_dict['targets_index'] = np.argmax(data_dict['targets'])
        data_dict['scenes_description'] = sample['scene_description'].value

        return data_dict

    def collate_fn(self, batch):
        """
        Combines a list of ``DataDict`` (retrieved with ``__getitem__`` ) into a batch.

        .. note::

            This function wraps a call to ``default_collate`` and simply returns the batch as a ``DataDict``\
            instead of a dict.

        :param batch: list of individual ``DataDict`` samples to combine.

        :return: ``DataDict({'images','questions', 'targets', 'targets_index', 'scenes_description'})`` containing the batch.

        """

        return DataDict({key: value for key, value in zip(self.data_definitions.keys(),
                                                          super(SortOfCLEVR, self).collate_fn(batch).values())})

    def color2str(self, color_index):
        """
        Decodes the specified color index and returns it as a string.

        :param color_index: Index of the color.
        :type color_index: int

        :return: color name as a string.

        """
        return {
            0: 'blue',
            1: 'green',
            2: 'red',
            3: 'yellow',
            4: 'magenta',
            5: 'cyan',
        }[color_index]

    def shape2str(self, shape_index):
        """
        Decodes the specified shape index and returns it as a string.

        :param shape_index: Index of the color.
        :type shape_index: int

        :return: shape name as a string.

        """
        return {
            0: 'rectangle',
            1: 'circle',
        }[shape_index]

    def question_type_template(self, question_index):
        """
        Decodes the specified question index and returns the corresponding string template.

        :param question_index: Index of the color.
        :type question_index: int

        :return: corresponding string template.

        """
        return {
            0: 'What is the shape of the {} object?',
            1: 'Is the {} {} closer to the bottom of the image?',
            2: 'Is the {} {} closer to the left side of the image?',
            3: 'What is the shape of the object nearest to the {} {}?',
            4: 'What is the shape of the object farthest from the {} {}?',
            5: 'What is the color of the object nearest to the {} {}?',
            6: 'What is the color of the object farthest from the {} {}?',
            # 7: 'How many objects have the same shape as the {} {}?,
        }[question_index]

    def question2str(self, encoded_question):
        """
        Decodes the encoded question, i.e. produces a human-understandable string.

        :param encoded_question: Concatenation of two one-hot vectors:

            - The first one denotes the object of interest (its color),
            - The second one denotes the question type.

        :type encoded_question: tensor

        :return: The question as a human-understandable string.

        """
        # "Decode" the color_query vector.
        color = np.argmax(encoded_question[:self.NUM_COLORS])
        question_code = np.argmax(encoded_question[self.NUM_COLORS:])

        # Return the question as a string.
        return self.question_type_template(question_code).format(self.color2str(color), 'object')

    def answer2str(self, encoded_answer):
        """
        Decodes the answer and returns the corresponding label.

        :param encoded_answer: Answer index, encoded as a one-hot vector.
        :type encoded_answer: np.array

        :return: answer label.

        """
        return {
            # 0-5 colors
            0: 'blue',
            1: 'green',
            2: 'red',
            3: 'yellow',
            4: 'magenta',
            5: 'cyan',
            # 6-7 shapes
            6: 'rectangle',
            7: 'circle',
            # 8-9 yes/no
            8: 'yes',
            9: 'no',
        }[np.floor(encoded_answer)]

    def scene2str(self, objects):
        """
        Returns a string containing the shape, color and position of every object forming the scene.

        :param objects: List of objects - abstract scene representation.
        :type object: list

        :return: Str containing the scene description.

        """
        desc = '| '
        for obj in objects:
            # Add description
            desc = desc + ('{} {} at ({}, {}) | '.format(self.color2str(obj.color),
                                                         self.shape2str(obj.shape), obj.x, obj.y))
        return desc

    def generate_scene_representation(self):
        """
        Generates the scene representation.

        :return: List of objects - abstract scene representation.

        """
        # Generate list of objects - no more then the number of colors.
        num_objects = np.random.random_integers(2, self.MAX_NUM_OBJECTS)

        # Shuffle "grid positions".
        grid_positions = np.arange(self.GRID_SIZE * self.GRID_SIZE)
        np.random.shuffle(grid_positions)

        # Size of a "grid block".
        block_size = int(self.img_size * 0.9 / self.GRID_SIZE)

        # Shuffle colors.
        colors = np.arange(self.NUM_COLORS)
        np.random.shuffle(colors)
        colors = colors[:num_objects]

        # Generate shapes.
        shapes = (np.random.rand(num_objects) < 0.5).astype(int)

        # List of objects presents in the scene.
        objects = []

        # Generate coordinates.
        for i in range(num_objects):
            # Calculate object positions depending on "grid positions"
            x = grid_positions[i] % self.GRID_SIZE
            y = (
                self.GRID_SIZE -
                np.floor(
                    grid_positions[i] /
                    self.GRID_SIZE) -
                1).astype(
                np.uint8)
            # Calculate "image coordinates".
            x_img = (x + 0.5) * block_size + np.random.random_integers(-2, 2)
            y_img = (y + 0.5) * block_size + np.random.random_integers(-2, 2)
            # Add object to list.
            objects.append(ObjectRepresentation(
                x_img, y_img, colors[i], shapes[i]))

        return objects

    def generate_image(self, objects):
        """
        Generates the image on the basis of a given scene representation.

        :param objects: List of objects - abstract scene representation.
        :type object: list

        :return: ``np.array`` containing the generated image.

        """
        img_size = self.img_size
        shape_size = int((img_size * 0.9 / self.GRID_SIZE) * 0.7 / 2)

        # Generate image [img_size, img_size, 3]
        img = Image.new('RGB', (img_size, img_size), color=self.BG_COLOR)
        drawer = ImageDraw.Draw(img)

        for obj in objects:
            # Calculate object position.
            position = (obj.x - shape_size, obj.y - shape_size,
                        obj.x + shape_size, obj.y + shape_size)
            # Draw object.
            if obj.shape == 1:
                drawer.ellipse(position, fill=self.COLOR[obj.color])
            else:
                drawer.rectangle(position, fill=self.COLOR[obj.color])

        # Cast to np.
        return np.array(img)

    def generate_question_matrix(self, objects):
        """
        Generates the questions matrix: [# of shape * # of Q, # of color + # of Q].

        This matrix contains all possible questions for a given scene representation.


        :param objects: List of objects - abstract scene representation.
        :type object: list

        :return the questions matrix (``np.array``)
        """
        Q = np.zeros((len(objects) * self.NUM_QUESTIONS,
                      self.NUM_COLORS + self.NUM_QUESTIONS), dtype=np.bool)

        for i, obj in enumerate(objects):
            v = np.zeros(self.NUM_COLORS)
            v[obj.color] = True
            Q[i * self.NUM_QUESTIONS:(i + 1) * self.NUM_QUESTIONS,
              :self.NUM_COLORS] = np.tile(v, (self.NUM_QUESTIONS, 1))
            Q[i * self.NUM_QUESTIONS:(i + 1) * self.NUM_QUESTIONS,
              self.NUM_COLORS:] = np.diag(np.ones(self.NUM_QUESTIONS))

        return Q

    def generate_answer_matrix(self, objects):
        """
        Generates the answers matrix: [# of shape * # of Q, # of color + 4]


        `# of color + 4` = [color 1, color 2, ... , circle, rectangle, yes, no]

        :param objects: List of objects - abstract scene representation.
        :type objects: list

        :return: the answer matrix (``np.array``)
        """
        A = np.zeros((len(objects) * self.NUM_QUESTIONS,
                      self.NUM_COLORS + 4), dtype=np.bool)

        for i, obj in enumerate(objects):
            # Q1: circle or rectangle?
            if obj.shape:
                A[i * self.NUM_QUESTIONS, self.NUM_COLORS + 1] = True
            else:
                A[i * self.NUM_QUESTIONS, self.NUM_COLORS] = True

            # Q2: bottom?
            if obj.y > int(self.img_size / 2):
                A[i * self.NUM_QUESTIONS + 1, self.NUM_COLORS + 2] = True
            else:
                A[i * self.NUM_QUESTIONS + 1, self.NUM_COLORS + 3] = True

            # Q3: left?
            if obj.x < int(self.img_size / 2):
                A[i * self.NUM_QUESTIONS + 2, self.NUM_COLORS + 2] = True
            else:
                A[i * self.NUM_QUESTIONS + 2, self.NUM_COLORS + 3] = True

            # Calculate distances.
            distances = np.array(
                [((obj.x - other_obj.x) ** 2 + (obj.y - other_obj.y) ** 2)
                 for other_obj in objects])
            idx = distances.argsort()

            # Ids of closest and most distant objects.
            min_idx = idx[1]
            max_idx = idx[-1]

            # Q4: the shape of the nearest object
            A[i * self.NUM_QUESTIONS + 3,
              self.NUM_COLORS + objects[min_idx].shape] = True

            # Q5: the shape of the farthest object
            A[i * self.NUM_QUESTIONS + 4,
              self.NUM_COLORS + objects[max_idx].shape] = True

            # Q6: the color of the nearest object
            A[i * self.NUM_QUESTIONS + 5, objects[min_idx].color] = True

            # Q7: the color of the farthest object
            A[i * self.NUM_QUESTIONS + 6, objects[max_idx].color] = True

        return A

    def show_sample(self, data_dict, sample=0):
        """

        Show a sample of the current DataDict.

        :param data_dict: DataDict({'images','questions', 'targets', 'targets_index', 'scenes_description'})
        :type data_dict: DataDict

        :param sample: sample index to visualize.
        :type sample: int
        """
        import matplotlib.pyplot as plt

        # Unpack data_dict.
        images, questions, targets, targets_index, scenes_description = data_dict.values()

        # Get sample.
        image = images[sample].numpy().transpose(2, 1, 0)
        question = questions[sample].numpy()
        answer = targets_index[sample].numpy()

        # Print scene description.
        self.logger.info("Scene description :\n {}".format(scenes_description[sample]))
        self.logger.info("Question :\n {} ({})".format(question, self.question2str(question)))
        self.logger.info("Answer :\n {} ({})".format(answer, self.answer2str(answer)))

        # Generate figure.
        fig = plt.figure(1)
        plt.title('Q: {}'.format(self.question2str(question)))
        plt.xlabel('A: {}'.format(self.answer2str(answer)))
        plt.imshow(image, interpolation='nearest', aspect='auto')
        # Plot!
        plt.show()

    def plot_preprocessing(self, data_dict, logits):
        """
        Allows for some data preprocessing before the model creates a plot for
        visualization during training or inference. To be redefined in
        inheriting classes.

        :param data_dict: DataDict({'images','questions', 'targets', 'targets_index', 'scenes_description'})

        :param logits: Predictions of the model.
        :type logits: Tensor

        :return: data_tuplem aux_tuple, logits after preprocessing.

        """
        # move DataDict to cpu and detach it from the graph
        data_dict = data_dict.cpu().detach().numpy()

        # Unpack data_dict.
        images, questions, targets, targets_index, scenes_description = data_dict.values()
        batch_size = targets.shape[0]

        logits = logits.cpu().detach().numpy()

        # Convert to string
        answers_string = [self.answer2str(targets_index[batch_num]) for batch_num in range(batch_size)]
        questions_string = [self.question2str(questions[batch_num]) for batch_num in range(batch_size)]
        prediction = [self.answer2str(np.argmax(logits[batch_num])) for batch_num in range(batch_size)]

        data_dict['targets_string'] = answers_string
        data_dict['questions_string'] = questions_string

        return data_dict, prediction


if __name__ == "__main__":
    """ Tests SortOfCLEVR - generates and displays a sample"""

    # "Loaded parameters".
    from utils.param_interface import ParamInterface 
    params = ParamInterface()
    params.add_default_params({'data_folder': '~/data/sort-of-clevr/',
                               'split': 'train',
                               'regenerate': False,
                               'dataset_size': 10000,
                               'img_size': 128})

    # create problem
    sortofclevr = SortOfCLEVR(params)

    batch_size = 64
    print('Number of episodes to run to cover the set once: {}'.format(sortofclevr.get_epoch_size(batch_size)))

    # get a sample
    sample = sortofclevr[0]
    print(repr(sample))
    print('__getitem__ works.')

    # wrap DataLoader on top of this Dataset subclass
    from torch.utils.data.dataloader import DataLoader

    dataloader = DataLoader(dataset=sortofclevr, collate_fn=sortofclevr.collate_fn,
                            batch_size=batch_size, shuffle=True, num_workers=8)

    # try to see if there is a speed up when generating batches w/ multiple workers
    import time

    s = time.time()
    for i, batch in enumerate(dataloader):
        print('Batch # {} - {}'.format(i, type(batch)))

    print('Number of workers: {}'.format(dataloader.num_workers))
    print('time taken to exhaust the dataset for a batch size of {}: {}s'.format(batch_size, time.time() - s))

    # Display single sample (0) from batch.
    batch = next(iter(dataloader))
    sortofclevr.show_sample(batch, 0)

    print('Unit test completed')<|MERGE_RESOLUTION|>--- conflicted
+++ resolved
@@ -1,6 +1,5 @@
 #!/usr/bin/env python3
 # -*- coding: utf-8 -*-
-<<<<<<< HEAD
 #
 # Copyright (C) IBM Corporation 2018
 #
@@ -16,15 +15,11 @@
 # See the License for the specific language governing permissions and
 # limitations under the License.
 
-"""sort_of_clevr.py: Sort-of-CLEVR is a simplified version of CLEVR VQA problem """
-__author__ = "Tomasz Kornuta"
-=======
 """
 sort_of_clevr.py: ``Sort-of-CLEVR`` is a simplified version of the ``CLEVR`` dataset.
 
 """
 __author__ = "Tomasz Kornuta & Vincent Marois"
->>>>>>> 9b849c6b
 
 import h5py
 import numpy as np
