#!/usr/bin/env python3
# -*- coding: utf-8 -*-
#
# The MIT License (MIT)
#
# Copyright (c) 2017 Sean Robertson
#
# Permission is hereby granted, free of charge, to any person obtaining a copy
# of this software and associated documentation files (the "Software"), to deal
# in the Software without restriction, including without limitation the rights
# to use, copy, modify, merge, publish, distribute, sublicense, and/or sell
# copies of the Software, and to permit persons to whom the Software is
# furnished to do so, subject to the following conditions:
#
# The above copyright notice and this permission notice shall be included in
# all copies or substantial portions of the Software.
#
# THE SOFTWARE IS PROVIDED "AS IS", WITHOUT WARRANTY OF ANY KIND, EXPRESS OR
# IMPLIED, INCLUDING BUT NOT LIMITED TO THE WARRANTIES OF MERCHANTABILITY,
# FITNESS FOR A PARTICULAR PURPOSE AND NONINFRINGEMENT. IN NO EVENT SHALL THE
# AUTHORS OR COPYRIGHT HOLDERS BE LIABLE FOR ANY CLAIM, DAMAGES OR OTHER
# LIABILITY, WHETHER IN AN ACTION OF CONTRACT, TORT OR OTHERWISE, ARISING FROM,
# OUT OF OR IN CONNECTION WITH THE SOFTWARE OR THE USE OR OTHER DEALINGS IN
# THE SOFTWARE.
#
<<<<<<< HEAD
# --------------------------------------------------------------------------------
=======
# ------------------------------------------------------------------------------
>>>>>>> 9b849c6b
#
# Copyright (C) IBM Corporation 2018
#
# Licensed under the Apache License, Version 2.0 (the "License");
# you may not use this file except in compliance with the License.
# You may obtain a copy of the License at
#
#      http://www.apache.org/licenses/LICENSE-2.0
#
# Unless required by applicable law or agreed to in writing, software
# distributed under the License is distributed on an "AS IS" BASIS,
# WITHOUT WARRANTIES OR CONDITIONS OF ANY KIND, either express or implied.
# See the License for the specific language governing permissions and
# limitations under the License.

"""
text_to_text_problem.py: abstract base class for text to text sequential problems, e.g. machine translation.

"""

__author__ = "Vincent Marois"

import unicodedata
import re
import torch
import torch.nn as nn
from problems.seq_to_seq.seq_to_seq_problem import SeqToSeqProblem

# global tokens
PAD_token = 0
SOS_token = 1
EOS_token = 2


class TextToTextProblem(SeqToSeqProblem):
    """
    Base class for text to text sequential problems.

    Provides some basic features useful in all problems of such
    type.

    """

    def __init__(self, params):
        """
        Initializes problem object. Calls base ``SeqToSeqProblem`` constructor.

        Sets ``nn.NLLLoss()`` as default loss function.

        :param params: Dictionary of parameters (read from configuration ``.yaml`` file).

        """
        super(TextToTextProblem, self).__init__(params)

        # set default loss function - negative log likelihood and ignore
        # padding elements.
        self.loss_function = nn.NLLLoss(size_average=True, ignore_index=0)

        # set default data_definitions dict
        self.data_definitions = {'inputs': {'size': [-1, -1, -1], 'type': [torch.Tensor]},
                                 'inputs_length': {'size': [-1, 1], 'type': [list, int]},
                                 'inputs_text': {'size': [-1, 1], 'type': [list, str]},
                                 'targets': {'size': [-1, -1, -1], 'type': [torch.Tensor]},
                                 'targets_length': {'size': [-1, 1], 'type': [list, int]},
                                 'outputs_text': {'size': [-1, 1], 'type': [list, str]},
                                 }

        # default values likely to be useful to a model.
        # setting the fields for the vocabulary sets sizes to None for now.
        # TODO: other fields to consider?
        self.default_values = {'input_voc_size': None,
                               'output_voc_size': None,
                               'embedding_dim': None}

        self.input_lang = None
        self.output_lang = None

    def compute_BLEU_score(self, data_dict, logits):
        """
        Compute the BLEU score in order to evaluate the translation quality
        (equivalent of accuracy).

        .. note::

            Reference paper: http://www.aclweb.org/anthology/P02-1040.pdf

            Implementation inspired from https://machinelearningmastery.com/calculate-bleu-score-for-text-python/


            To handle all samples within a batch, we accumulate the individual BLEU score for each pair\
             of sentences and average over the batch size.


        :param data_dict: DataDict({'inputs', 'inputs_length', 'inputs_text', 'targets', 'targets_length', 'outputs_text'}).

        :param logits: Predictions of the model.

        :return: Average BLEU Score for the batch ( 0 < BLEU < 1).

        """
        # get most probable words indexes for the batch
        _, top_indexes = logits.topk(k=1, dim=-1)
        logits = top_indexes.squeeze()
        batch_size = logits.shape[0]

        from nltk.translate.bleu_score import sentence_bleu, SmoothingFunction

        # retrieve target sentences from TextAuxTuple
        targets_text = []
        for sentence in data_dict['targets_text']:
            targets_text.append(sentence.split())

        # retrieve text sentences from the logits (which should be tensors of
        # indexes)
        logits_text = []
        for logit in logits:
            logits_text.append(
                [self.output_lang.index2word[index.item()] for index in logit])

        bleu_score = 0
        for i in range(batch_size):
            # compute bleu score and use a smoothing function
            bleu_score += sentence_bleu([targets_text[i]],
                                        logits_text[i],
                                        smoothing_function=SmoothingFunction().method1)

        return round(bleu_score / batch_size, 4)

    def evaluate_loss(self, data_dict, logits):
        """
        Computes loss.

        By default, the loss function is the Negative Log Likelihood function.

        The input given through a forward call is expected to contain log-probabilities (LogSoftmax) of each class.

        The input has to be a Tensor of size either (batch_size, C) or (batch_size, C, d1, d2,...,dK) with K ≥ 2 for the
        K-dimensional case.

        The target that this loss expects is a class index (0 to C-1, where C = number of classes).

        :param data_dict: DataDict({'inputs', 'inputs_length', 'inputs_text', 'targets', 'targets_length', 'outputs_text'}).

        :param logits: Predictions of the model.

        :return: loss
        """
        loss = self.loss_function(logits.transpose(1, 2), data_dict['targets'])

        return loss

    def add_statistics(self, stat_col):
        """
        Add BLEU score to a ``StatisticsCollector``.

        :param stat_col: Statistics collector.
        :type stat_col: ``StatisticsCollector``

        """
        stat_col.add_statistic('bleu_score', '{:4.5f}')

    def collect_statistics(self, stat_col, data_dict, logits):
        """
        Collects BLEU score.

        :param stat_col: ``StatisticsCollector``

        :param data_dict: DataDict({'inputs', 'inputs_length', 'inputs_text', 'targets', 'targets_length', 'outputs_text'}).

        :param logits: Predictions of the model.

        """

        stat_col['bleu_score'] = self.compute_BLEU_score(data_dict, logits)

    def show_sample(self, data_dict, sample=0):
        """
        Shows the sample (both input and target sequences) using matplotlib.
        Elementary visualization.

        :param data_dict: DataDict({'inputs', 'inputs_length', 'inputs_text', 'targets', 'targets_length', 'outputs_text'}).

        :param sample: Number of sample in a batch (default: 0)

        .. note::

            TODO


        """
        pass

    # ----------------------
    # The following are helper functions for data pre-processing in the case
    # of a translation task

    def unicode_to_ascii(self, s):
        """
        Turn a Unicode string to plain ASCII.

        See: http://stackoverflow.com/a/518232/2809427.

        :param s: Unicode string.

        :return: plain ASCII string.

        """
        return ''.join(
            c for c in unicodedata.normalize('NFD', s)
            if unicodedata.category(c) != 'Mn'
        )

    def normalize_string(self, s):
        """
        Lowercase, trim, and remove non-letter characters in string s.

        :param s: string.

        :return: normalized string.

        """
        s = self.unicode_to_ascii(s.lower().strip())
        s = re.sub(r"([.!?])", r" \1", s)
        s = re.sub(r"[^a-zA-Z.!?]+", r" ", s)
        return s

    def indexes_from_sentence(self, lang, sentence):
        """
        Construct a list of indexes using a 'vocabulary index' from a specified
        Lang class instance for the specified sentence (see ``Lang`` class below).

        :param lang: instance of the ``Lang`` class, having a ``word2index`` dict.
        :type lang: Lang

        :param sentence: string to convert word for word to indexes, e.g. "The black cat is eating."
        :type sentence: str

        :return: list of indexes.

        """
        seq = [lang.word2index[word] for word in sentence.split(' ')] + [EOS_token]

        return seq

    def tensor_from_sentence(self, lang, sentence):
        """
        Uses ``indexes_from_sentence()`` to create a tensor of indexes with the
        EOS token.

        :param lang: instance of the ``Lang`` class, having a ``word2index`` dict.
        :type lang: Lang

        :param sentence: string to convert word for word to indexes, e.g. "The black cat is eating."
        :type sentence: str

        :return: tensor of indexes, terminated by the EOS token.

        """
        indexes = self.indexes_from_sentence(lang, sentence)

        return torch.tensor(indexes).type(self.app_state.LongTensor)

    def tensors_from_pair(self, pair, input_lang, output_lang):
        """
        Creates a tuple of tensors of indexes from a pair of sentences.

        :param pair: input & output languages sentences
        :type pair: tuple

        :param input_lang: instance of the ``Lang`` class, having a ``word2index`` dict, representing the input language.
        :type lang: Lang

        :param output_lang: instance of the ``Lang`` class, having a ``word2index`` dict, representing the output language.
        :type lang: Lang

        :return: tuple of tensors of indexes.

        """
        input_tensor = self.tensor_from_sentence(input_lang, pair[0])
        target_tensor = self.tensor_from_sentence(output_lang, pair[1])

        return [input_tensor, target_tensor]

    def tensors_from_pairs(self, pairs, input_lang, output_lang):
        """
        Returns a list of tuples of tensors of indexes from a list of pairs of
        sentences. Uses ``tensors_from_pair()``.

        :param pairs: sentences pairs
        :type pairs: list

        :param input_lang: instance of the class Lang, having a word2index dict, representing the input language.
        :type lang: Lang

        :param output_lang: instance of the class Lang, having a word2index dict, representing the output language.
        :type lang: Lang

        :return: list of tensors of indexes.

        """
        return [self.tensors_from_pair(pair, input_lang, output_lang) for pair in pairs]


class Lang(object):
    """
    Simple helper class allowing to represent a language in a translation task.
    It will contain for instance a vocabulary index (``word2index`` dict) & keep
    track of the number of words in the language.

    This class is useful as each word in a language will be represented as a one-hot vector: a giant vector of zeros
    except for a single one (at the index of the word). The dimension of this vector is potentially very high, hence it
    is generally useful to trim the data to only use a few thousand words per language.

    The inputs and targets of the associated sequence to sequence networks will be sequences of indexes, each item
    representing a word. The attributes of this class (``word2index``, ``index2word``, ``word2count``) are useful to\
     keep track of this.

    """

    def __init__(self, name):
        """
        Constructor.

        :param name: string to name the language (e.g. french, english)

        """
        self.name = name

        self.word2index = {"PAD": 0, "SOS": 1, "EOS": 2}  # dict 'word': index
        # keep track of the occurrence of each word in the language. Can be
        # used to replace rare words.
        self.word2count = {}

        # dict 'index': 'word', initializes with PAD, EOS, SOS tokens
        self.index2word = {0: "PAD", 1: "SOS", 2: "EOS"}

        # Number of words in the language. Start by counting PAD, EOS, SOS
        # tokens.
        self.n_words = 3

    def add_sentence(self, sentence):
        """
        Process a sentence using ``add_word()``.

        :param sentence: sentence to be added to the language.
        :type sentence: str

        """
        for word in sentence.split(' '):
            self.add_word(word)

    def add_word(self, word):
        """
        Add a word to the vocabulary set: update word2index, word2count,
        index2words & n_words.

        :param word: word to be added.
        :type word: str

        """

        if word not in self.word2index:  # if the current word has not been seen before
            # create a new entry in word2index
            self.word2index[word] = self.n_words
            self.word2count[word] = 1  # count first occurrence of this word
            # create a new entry in index2word
            self.index2word[self.n_words] = word
            self.n_words += 1  # increment total number of words in the language

        else:  # this word has been seen before, simply update its occurrence
            self.word2count[word] += 1<|MERGE_RESOLUTION|>--- conflicted
+++ resolved
@@ -23,11 +23,7 @@
 # OUT OF OR IN CONNECTION WITH THE SOFTWARE OR THE USE OR OTHER DEALINGS IN
 # THE SOFTWARE.
 #
-<<<<<<< HEAD
-# --------------------------------------------------------------------------------
-=======
 # ------------------------------------------------------------------------------
->>>>>>> 9b849c6b
 #
 # Copyright (C) IBM Corporation 2018
 #
