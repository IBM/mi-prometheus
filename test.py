--- conflicted
+++ resolved
@@ -103,13 +103,9 @@
 
     # Build model
     model = ModelFactory.build_model(param_interface['model'])
-<<<<<<< HEAD
-    model.cuda() if use_CUDA else None
+
+    model.cuda() if app_state.use_CUDA else None
     model.eval()
-
-=======
-    model.cuda() if app_state.use_CUDA else None
->>>>>>> ee06a148
 
     model.load_state_dict(
         torch.load(FLAGS.model, map_location=lambda storage, loc: storage)  # This is to be able to load CUDA-trained model on CPU
