# Force MKL (CPU BLAS) to use one core, faster
import logging
import logging.config
import os

os.environ["OMP_NUM_THREADS"] = '1'

import yaml
import os.path
from shutil import copyfile
from datetime import datetime
from time import sleep
import argparse
import torch
from torch import nn
import torch.nn.functional as F
import collections
import numpy as np

from misc.app_state import AppState

# Import model factory.
import sys

sys.path.append(os.path.join(os.path.dirname(__file__), 'models'))
from models.model_factory import ModelFactory

# Import problems factory and data tuple.
sys.path.append(os.path.join(os.path.dirname(__file__), 'problems'))
from problems.problem_factory import ProblemFactory
from problems.algorithmic_sequential_problem import DataTuple

<<<<<<< HEAD

def forward_step(model, data_tuple, use_mask, criterion):
=======
use_CUDA = False

def forward_step(model, data_tuple,  use_mask,  criterion):
>>>>>>> 015d40e4
    """ Function performs a single forward step.

    :returns: logits, loss and accuracy (former using provided criterion)
    """
    # Unpack the data tuple.
    (inputs, targets, mask) = data_tuple

    if use_CUDA:
        inputs = inputs.cuda()
        targets = targets.cuda()
        mask = mask.cuda()

    # 1. Perform forward calculation.
    logits = model(inputs)

    # 2. Calculate loss.
    # Check if mask should be is used - if so, apply.
    if use_mask:
        masked_logits = logits[:, mask[0], :]
        masked_targets = targets[:, mask[0], :]
    else:
        masked_logits = logits
        masked_targets = targets

    # Compute loss using the provided criterion.
    loss = criterion(masked_logits, masked_targets)
    # Calculate accuracy.
    accuracy = (1 - torch.abs(torch.round(F.sigmoid(masked_logits)) - masked_targets)).mean()
    # Return tuple: logits, loss, accuracy.
    return logits, loss, accuracy


def validation(model, data_valid, use_mask, criterion, improved, FLAGS, logger, model_parameters_path, validation_file,
               validation_writer):
    """
    Function performs validation of the model, using the provided data and criterion.
    Additionally it logs (to files, tensorboard) and visualizes.
    
    :returns: True if training loop is supposed to end.
    """
    # Export model if better OR user simply wants to export the mode..
    if FLAGS.save_model_always or improved:
        torch.save(model.state_dict(), model_parameters_path)
        logger.info("Model exported")

    # Calculate the accuracy and loss of the validation data.
    logits_valid, loss_valid, accuracy_valid = forward_step(model, data_valid, use_mask, criterion)

    # Print statistics.
    length_valid = data_valid[0].size(-2)
    format_str = 'episode {:05d}; acc={:12.10f}; loss={:12.10f}; length={:d} [Validation]'
    if not improved:
        format_str = format_str + ' *'

    logger.info(format_str.format(episode, accuracy_valid, loss_valid, length_valid))
    format_str = '{:05d}, {:12.10f}, {:12.10f}, {:03d}'
    if not improved:
        format_str = format_str + ' *'

    format_str = format_str + '\n'
    validation_file.write(format_str.format(episode, accuracy_valid, loss_valid, length_valid))

    if (FLAGS.tensorboard is not None):
        # Save loss + accuracy to tensorboard
        validation_writer.add_scalar('Loss', loss_valid, episode)
        validation_writer.add_scalar('Accuracy', accuracy_valid, episode)
        validation_writer.add_scalar('Seq_len', length_valid, episode)

    # Visualization of validation.
    if AppState().visualize:
        (inputs_valid, targets_valid, _) = data_valid
        # True means that we should terminate
        return model.plot_sequence(inputs_valid[0].detach(), logits_valid[0].detach(), targets_valid[0].detach())
    # Else simply return false, i.e. continue training.
    return loss_valid, False


<<<<<<< HEAD

=======
>>>>>>> 015d40e4
def curriculum_learning_update_problem_params(problem, episode, config_loaded):
    """
    Updates problem parameters according to curriculum learning.
    
    :returns: Boolean informing whether curriculum learning is finished (or wasn't active at all).
    """
    # Curriculum learning stop condition.
    curric_done = True
    try:
        # If the 'curriculum_learning' section is not present, this line will throw an exception.
        curr_config = config_loaded['problem_train']['curriculum_learning']

        # Read min and max length.
        min_length = config_loaded['problem_train']['min_sequence_length']
        max_max_length = config_loaded['problem_train']['max_sequence_length']

        # Curriculum learning goes from the initial max length to the max length in steps of size 1
        max_length = curr_config['initial_max_sequence_length'] + int(episode // curr_config['interval'])
        if max_length >= max_max_length:
            max_length = max_max_length
        else:
            curric_done = False
            # Change max length.
        problem.set_max_length(max_length)
        # print('Curriculum from {} to {}'.format(min_length,  max_length))
    except KeyError:
        pass
    # Return information whether we finished CL (i.e. reached max sequence length).
    return curric_done


if __name__ == '__main__':
    # Create parser with list of  runtime arguments.
    parser = argparse.ArgumentParser(formatter_class=argparse.RawTextHelpFormatter)
    parser.add_argument('--confirm', dest='confirm', action='store_true',
                        help='Request user confirmation just after loading the settings, before starting training  (Default: False)')
    parser.add_argument('-t', dest='task', type=str, default='',
                        help='Name of the task configuration file to be loaded')
    parser.add_argument('--tensorboard', action='store', dest='tensorboard', choices=[0, 1, 2], type=int,
                        help="If present, log to TensorBoard. Log levels:\n"
                             "0: Just log the loss, accuracy, and seq_len\n"
                             "1: Add histograms of biases and weights (Warning: slow)\n"
                             "2: Add histograms of biases and weights gradients (Warning: even slower)")
    parser.add_argument('--lf', dest='logging_frequency', default=100, type=int,
                        help='TensorBoard logging frequency (Default: 100, i.e. logs every 100 episodes)')
    parser.add_argument('--log', action='store', dest='log', type=str, default='INFO',
                        choices=['CRITICAL', 'ERROR', 'WARNING', 'INFO', 'DEBUG', 'NOTSET'],
                        help="Log level. (Default: INFO)")
    parser.add_argument('--sma', dest='save_model_always', action='store_true',
                        help='Stores model in every validation step, disregarding whether there was improvement or not (Default: False)')
    parser.add_argument('-v', dest='visualize', choices=[0, 1, 2, 3], type=int,
                        help="Activate dynamic visualization:\n"
                             "0: Only during training\n"
                             "1: During both training and validation\n"
                             "2: Only during validation\n"
                             "3: Only during last validation, after training is completed\n")

    # Parse arguments.
    FLAGS, unparsed = parser.parse_known_args()

    # Check if config file was selected.
    if FLAGS.task == '':
        print('Please pass task configuration file as -t parameter')
        exit(-1)
    # Check if file exists.
    if not os.path.isfile(FLAGS.task):
        print('Task configuration file {} does not exists'.format(FLAGS.task))
        exit(-2)

    # Read the YAML file.
    with open(FLAGS.task, 'r') as stream:
        config_loaded = yaml.load(stream)

    # Get problem and model names.
    task_name = config_loaded['problem_train']['name']
    model_name = config_loaded['model']['name']

    # Prepare output paths for logging
    path_root = "./checkpoints/"
    while True:  # Dirty fix: if log_dir already exists, wait for 1 second and try again
        try:
            time_str = '{0:%Y%m%d_%H%M%S}'.format(datetime.now())
            log_dir = path_root + task_name + '/' + model_name + '/' + time_str + '/'
            os.makedirs(log_dir, exist_ok=False)
        except FileExistsError:
            sleep(1)
        else:
            break
    log_file = log_dir + 'msgs.log'
    copyfile(FLAGS.task, log_dir + "/train_settings.yaml")  # Copy the task's yaml file into log_dir
    model_parameters_path = log_dir + "/model_parameters"

    # Create csv files.
    train_file = open(log_dir + 'training.csv', 'w', 1)
    validation_file = open(log_dir + 'validation.csv', 'w', 1)
    train_file.write('episode,accuracy,loss,length\n')
    validation_file.write('episode,accuracy,length\n')

    # Create tensorboard output - if tensorboard is supposed to be used.
    if FLAGS.tensorboard is not None:
        from tensorboardX import SummaryWriter

        training_writer = SummaryWriter(log_dir + '/training')
        validation_writer = SummaryWriter(log_dir + '/validation')
    else:
        validation_writer = None


    def logfile():
        return logging.FileHandler(log_file)


    # Log configuration to file.
    with open('logger_config.yaml', 'rt') as f:
        config = yaml.load(f.read())
        logging.config.dictConfig(config)

    # Set logger label and level.
    logger = logging.getLogger('Train')
    logger.setLevel(getattr(logging, FLAGS.log.upper(), None))

    # Print experiment configuration
    str = 'Configuration for {}:\n'.format(task_name)
    str += yaml.safe_dump(config_loaded, default_flow_style=False,
                          explicit_start=True, explicit_end=True)
    logger.info(str)

    # Ask for confirmation - optional.
    if FLAGS.confirm:
        # Ask for confirmation
        input('Press any key to continue')

    # Set random seeds.
    if config_loaded["settings"]["seed_torch"] != -1:
        torch.manual_seed(config_loaded["settings"]["seed_torch"])
        torch.cuda.manual_seed_all(config_loaded["settings"]["seed_torch"])

    if config_loaded["settings"]["seed_numpy"] != -1:
        np.random.seed(config_loaded["settings"]["seed_numpy"])

    # Determine if CUDA is to be used.
    if torch.cuda.is_available():
        try:  # If the 'cuda' key is not present, catch the exception and do nothing
            if config_loaded['problem_train']['cuda']:
                use_CUDA = True
        except KeyError:
            pass

    # Initialize the application state singleton.
    app_state = AppState()
    # If we are going to use SOME visualization - set flag to True now, before creation of problem and model objects.
    if FLAGS.visualize is not None:
        app_state.visualize = True

    # Build problem for the training
    problem = ProblemFactory.build_problem(config_loaded['problem_train'])

    # Initialize curriculum learning.
    curric_done = curriculum_learning_update_problem_params(problem, 0, config_loaded)

    # Build problem for the validation
    problem_validation = ProblemFactory.build_problem(config_loaded['problem_validation'])
    generator_validation = problem_validation.return_generator()

    # Get a single batch that will be used for validation (!)
    data_valid = next(generator_validation)

    # Build the model.
    model = ModelFactory.build_model(config_loaded['model'])
    model.cuda() if use_CUDA else None

    # Set optimizer.
    optimizer_conf = dict(config_loaded['optimizer'])
    optimizer_name = optimizer_conf['name']
    del optimizer_conf['name']
    optimizer = getattr(torch.optim, optimizer_name)(model.parameters(), **optimizer_conf)

    # Set loss criterion.
    # TK: TODO: move criterion to PROBLEM!
    criterion = nn.BCEWithLogitsLoss()

    # Start Training
    episode = 0
    best_loss = 0.2  # TK: WHY?
    last_losses = collections.deque()
    validation_loss=.7 #default value so the loop won't terminate if the validation is not done on the first step

    # Try to read validation frequency from config, else set default (100)
    try:
        validation_frequency = config_loaded['problem_validation']['frequency']
    except KeyError:
        validation_frequency = 100
<<<<<<< HEAD
        pass
=======

    # Figure out if validation is defined else assume that it should be true
    try: 
        validation_stopping = config_loaded['settings']['validation_stopping']
    except KeyError:
        validation_stopping = True
>>>>>>> 015d40e4

    # Flag denoting whether we converged (or reached last episode).
    terminal_condition = False

    # Main training and verification loop.
    for inputs, targets, mask in problem.return_generator():
        # Convert inputs and targets to CUDA
        if use_CUDA:
            inputs = inputs.cuda()
            targets = targets.cuda()

        # apply curriculum learning - change problem max seq_length
        curric_done = curriculum_learning_update_problem_params(problem, episode, config_loaded)

        # reset gradients
        optimizer.zero_grad()

        # Check visualization flag - turn on when we wanted to visualize (at least) validation.
        if FLAGS.visualize is not None and FLAGS.visualize <= 1:
            AppState().visualize = True
        else:
            app_state.visualize = False

        # 1. Perform forward step, calculate logits, loss  and accuracy.
        logits, loss, accuracy = forward_step(model, DataTuple(inputs, targets, mask),
                                              config_loaded['settings']['use_mask'], criterion)

        # Store the calculated loss on a list.
        last_losses.append(loss)
        # Truncate list length.
        if len(last_losses) > config_loaded['settings']['length_loss']:
            last_losses.popleft()

        # 2. Backward gradient flow.
        loss.backward()
        # Check the presence of parameter 'gradient_clipping'.
        try:
            # if present - clip gradients to a range (-gradient_clipping, gradient_clipping)
            val = config_loaded['problem_train']['gradient_clipping']
            nn.utils.clip_grad_value_(model.parameters(), val)
        except KeyError:
            # Else - do nothing.
            pass

        # 3. Perform optimization.
        optimizer.step()

        # 4. Log data - loss, accuracy and other variables (seq_length).
        train_length = inputs.size(-2)
        format_str = 'episode {:05d}; acc={:12.10f}; loss={:12.10f}; length={:d}'
        logger.info(format_str.format(episode, accuracy, loss, train_length))
        format_str = '{:05d}, {:12.10f}, {:12.10f}, {:02d}\n'
        train_file.write(format_str.format(episode, accuracy, loss, train_length))

        # Export data to tensorboard.
        if (FLAGS.tensorboard is not None) and (episode % FLAGS.logging_frequency == 0):
            training_writer.add_scalar('Loss', loss, episode)
            training_writer.add_scalar('Accuracy', accuracy, episode)
            training_writer.add_scalar('Seq_len', train_length, episode)

            # Export histograms.
            if FLAGS.tensorboard >= 1:
                for name, param in model.named_parameters():
                    training_writer.add_histogram(name, param.data.cpu().numpy(), episode, bins='doane')

            # Export gradients.
            if FLAGS.tensorboard >= 2:
                for name, param in model.named_parameters():
                    training_writer.add_histogram(name + '/grad', param.grad.data.cpu().numpy(), episode, bins='doane')

        # Check visualization of training data.
        if app_state.visualize:
            # Show plot, if user presses Quit - break.
            if model.plot_sequence(inputs[0].detach(), logits[0].detach(), targets[0].detach()):
                break

        # 5. Validation. check if new loss is smaller than the best loss, save the model in this case
        if loss < best_loss or (episode % validation_frequency) == 0:

            improved = False
            if loss < best_loss:
                best_loss = loss
                improved = True

            # Check visualization flag - turn on when we wanted to visualize (at least) validation.
            if FLAGS.visualize is not None and (FLAGS.visualize == 1 or FLAGS.visualize == 2):
                app_state.visualize = True
            else:
                app_state.visualize = False

<<<<<<< HEAD
            # Perform validation.
            if validation(model, data_valid, config_loaded['settings']['use_mask'], criterion, improved, FLAGS,
                          logger, model_parameters_path, validation_file, validation_writer):
=======
            validation_loss, stop_now = validation(model, data_valid,  config_loaded['settings']['use_mask'],  criterion, improved,  FLAGS, 
                    logger,  model_parameters_path,  validation_file,  validation_writer) 
            # Perform validation.
            if stop_now:
>>>>>>> 015d40e4
                break
            # End of validation.

        if curric_done:
            # break if conditions applied: convergence or max episodes
<<<<<<< HEAD
            if max(last_losses) < config_loaded['settings']['loss_stop'] \
                    or episode == config_loaded['settings']['max_episodes']:
                terminal_condition = True
                break
=======
            loss_stop=True
            if validation_stopping:
                loss_stop = validation_loss < config_loaded['settings']['loss_stop']
            else:
                loss_stop = max(last_losses) < config_loaded['settings']['loss_stop']

            if loss_stop or episode == config_loaded['settings']['max_episodes'] :
                terminal_condition = True
                break
                # "Finish" episode.
>>>>>>> 015d40e4

        episode += 1

    # Check whether we have finished training!
    if terminal_condition:
        logger.info('Learning finished!')
        # Check visualization flag - turn on when we wanted to visualize (at least) validation.
        if FLAGS.visualize is not None and (FLAGS.visualize >= 2):
            app_state.visualize = True
        else:
            app_state.visualize = False

        # Perform validation.
<<<<<<< HEAD
        validation(model, data_valid, config_loaded['settings']['use_mask'], criterion, False, FLAGS, logger,
                   model_parameters_path, validation_file, validation_writer)
=======
        _ , _ = validation(model, data_valid,  config_loaded['settings']['use_mask'],  criterion,  False,  FLAGS, logger,  model_parameters_path,  validation_file,  validation_writer)

>>>>>>> 015d40e4
    else:
        logger.info('Learning interrupted!')

    # Close files.
    train_file.close()
    validation_file.close()
    if (FLAGS.tensorboard is not None):
        # Close TB writers.
        training_writer.close()
        validation_writer.close()<|MERGE_RESOLUTION|>--- conflicted
+++ resolved
@@ -30,14 +30,9 @@
 from problems.problem_factory import ProblemFactory
 from problems.algorithmic_sequential_problem import DataTuple
 
-<<<<<<< HEAD
-
-def forward_step(model, data_tuple, use_mask, criterion):
-=======
 use_CUDA = False
 
 def forward_step(model, data_tuple,  use_mask,  criterion):
->>>>>>> 015d40e4
     """ Function performs a single forward step.
 
     :returns: logits, loss and accuracy (former using provided criterion)
@@ -78,9 +73,12 @@
     
     :returns: True if training loop is supposed to end.
     """
+    model_dir = log_dir + 'models/'
+
     # Export model if better OR user simply wants to export the mode..
     if FLAGS.save_model_always or improved:
-        torch.save(model.state_dict(), model_parameters_path)
+        model_filename = 'model_parameters_epoch_{:05d}'.format(episode)
+        torch.save(model.state_dict(), model_dir + model_filename)
         logger.info("Model exported")
 
     # Calculate the accuracy and loss of the validation data.
@@ -115,10 +113,6 @@
     return loss_valid, False
 
 
-<<<<<<< HEAD
-
-=======
->>>>>>> 015d40e4
 def curriculum_learning_update_problem_params(problem, episode, config_loaded):
     """
     Updates problem parameters according to curriculum learning.
@@ -207,6 +201,9 @@
             sleep(1)
         else:
             break
+
+    model_dir = log_dir + 'models/'
+    os.makedirs(model_dir, exist_ok=False)
     log_file = log_dir + 'msgs.log'
     copyfile(FLAGS.task, log_dir + "/train_settings.yaml")  # Copy the task's yaml file into log_dir
     model_parameters_path = log_dir + "/model_parameters"
@@ -311,16 +308,13 @@
         validation_frequency = config_loaded['problem_validation']['frequency']
     except KeyError:
         validation_frequency = 100
-<<<<<<< HEAD
-        pass
-=======
 
     # Figure out if validation is defined else assume that it should be true
     try: 
         validation_stopping = config_loaded['settings']['validation_stopping']
     except KeyError:
         validation_stopping = True
->>>>>>> 015d40e4
+
 
     # Flag denoting whether we converged (or reached last episode).
     terminal_condition = False
@@ -411,27 +405,15 @@
             else:
                 app_state.visualize = False
 
-<<<<<<< HEAD
-            # Perform validation.
-            if validation(model, data_valid, config_loaded['settings']['use_mask'], criterion, improved, FLAGS,
-                          logger, model_parameters_path, validation_file, validation_writer):
-=======
             validation_loss, stop_now = validation(model, data_valid,  config_loaded['settings']['use_mask'],  criterion, improved,  FLAGS, 
                     logger,  model_parameters_path,  validation_file,  validation_writer) 
             # Perform validation.
             if stop_now:
->>>>>>> 015d40e4
                 break
             # End of validation.
 
         if curric_done:
             # break if conditions applied: convergence or max episodes
-<<<<<<< HEAD
-            if max(last_losses) < config_loaded['settings']['loss_stop'] \
-                    or episode == config_loaded['settings']['max_episodes']:
-                terminal_condition = True
-                break
-=======
             loss_stop=True
             if validation_stopping:
                 loss_stop = validation_loss < config_loaded['settings']['loss_stop']
@@ -442,7 +424,6 @@
                 terminal_condition = True
                 break
                 # "Finish" episode.
->>>>>>> 015d40e4
 
         episode += 1
 
@@ -455,14 +436,8 @@
         else:
             app_state.visualize = False
 
-        # Perform validation.
-<<<<<<< HEAD
-        validation(model, data_valid, config_loaded['settings']['use_mask'], criterion, False, FLAGS, logger,
-                   model_parameters_path, validation_file, validation_writer)
-=======
+    # Perform validation.
         _ , _ = validation(model, data_valid,  config_loaded['settings']['use_mask'],  criterion,  False,  FLAGS, logger,  model_parameters_path,  validation_file,  validation_writer)
-
->>>>>>> 015d40e4
     else:
         logger.info('Learning interrupted!')
 
