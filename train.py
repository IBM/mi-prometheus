# Force MKL (CPU BLAS) to use one core, faster
import logging
import logging.config
import os

os.environ["OMP_NUM_THREADS"] = '1'

import yaml
import os.path
from datetime import datetime
from time import sleep
import argparse
import torch
from torch import nn
import torch.nn.functional as F
import collections
import numpy as np

from misc.app_state import AppState

# Import model factory.
import sys

sys.path.append(os.path.join(os.path.dirname(__file__), 'models'))
from models.model_factory import ModelFactory
from misc.param_interface import ParamInterface

# Import problems factory and data tuple.
from problems.problem_factory import ProblemFactory
from utils_training import forward_step
<<<<<<< HEAD
use_CUDA = False


def save_model(model, episode, model_dir):
=======

use_CUDA = False


def save_model(model, episode,   model_dir):
>>>>>>> 195ade19
    """
    Function saves the model..

    :returns: False if saving lso need to consider removing all of the plotting from the train and test and replacing it with outputting the data to file which we plot with a separate executable. I have been working through the design choices necessary to fully separate the data from train.py and test.py and the plotting just seems to get in the waywas successful (need to implement true condition if there was an error)
    """
    model_filename = 'model_parameters_episode_{:05d}'.format(episode)
    torch.save(model.state_dict(), model_dir + model_filename)
    logger.info("Model exported")


def validation(model, problem, data_valid, aux_valid,  FLAGS, logger, validation_file,
               validation_writer):
    """
    Function performs validation of the model, using the provided data and criterion.
    Additionally it logs (to files, tensorboard) and visualizes.

    :returns: True if training loop is supposed to end.
    """

    # Calculate the accuracy and loss of the validation data.
    with torch.no_grad():
        logits_valid, loss_valid, accuracy_valid = forward_step(model, problem, data_valid, aux_valid,use_CUDA)

    # Print statistics.i
    # TODO Eliminate
    #length_valid = data_valid[0].size(-2)
    length_valid = 1
    format_str = 'episode {:05d}; acc={:12.10f}; loss={:12.10f}; length={:d} [Validation]'

    logger.info(format_str.format(episode, accuracy_valid, loss_valid, length_valid))
    format_str = '{:05d}, {:12.10f}, {:12.10f}, {:03d}'

    format_str = format_str + '\n'
    validation_file.write(format_str.format(episode, accuracy_valid, loss_valid, length_valid))

    if (FLAGS.tensorboard is not None):
        # Save loss + accuracy to tensorboard
        validation_writer.add_scalar('Loss', loss_valid, episode)
        validation_writer.add_scalar('Accuracy', accuracy_valid, episode)
        validation_writer.add_scalar('Seq_len', length_valid, episode)

    # Visualization of validation.
<<<<<<< HEAD
    #if AppState().visualize:
    #    # True means that we should terminate
    #    return loss_valid,  model.plot_sequence(data_valid, logits_valid)
=======
    if AppState().visualize:
        # True means that we should terminate
        return loss_valid,  model.plot_sequence(data_valid,  logits_valid)
>>>>>>> 195ade19
    # Else simply return false, i.e. continue training.
    return loss_valid, False


def curriculum_learning_update_problem_params(problem, episode, param_interface):
    """
    Updates problem parameters according to curriculum learning.

    :returns: Boolean informing whether curriculum learning is finished (or wasn't active at all).
    """
    # Curriculum learning stop condition.
    curric_done = True
    try:
        # If the 'curriculum_learning' section is not present, this line will throw an exception.
        curr_config = param_interface['problem_train']['curriculum_learning']

        # Read min and max length.
        min_length = param_interface['problem_train']['min_sequence_length']
        max_max_length = param_interface['problem_train']['max_sequence_length']

        if curr_config['interval'] > 0:
            # Curriculum learning goes from the initial max length to the max length in steps of size 1
            max_length = curr_config['initial_max_sequence_length'] + (episode // curr_config['interval'])
            if max_length >= max_max_length:
                max_length = max_max_length
            else:
                curric_done = False
                # Change max length.
            problem.set_max_length(max_length)
    except KeyError:
        pass
    # Return information whether we finished CL (i.e. reached max sequence length).
    return curric_done


if __name__ == '__main__':
    # Create parser with list of  runtime arguments.
    parser = argparse.ArgumentParser(formatter_class=argparse.RawTextHelpFormatter)
    parser.add_argument('--agree', dest='confirm', action='store_true',
                        help='Request user confirmation just after loading the settings, before starting training  (Default: False)')
    parser.add_argument('--config', dest='config', type=str, default='',
                        help='Name of the configuration file to be loaded')
    parser.add_argument('--tensorboard', action='store', dest='tensorboard', choices=[0, 1, 2], type=int,
                        help="If present, log to TensorBoard. Log levels:\n"
                             "0: Just log the loss, accuracy, and seq_len\n"
                             "1: Add histograms of biases and weights (Warning: slow)\n"
                             "2: Add histograms of biases and weights gradients (Warning: even slower)")
    parser.add_argument('--lf', dest='logging_frequency', default=100, type=int,
                        help='TensorBoard logging frequency (Default: 100, i.e. logs every 100 episodes)')
    parser.add_argument('--log', action='store', dest='log', type=str, default='INFO',
                        choices=['CRITICAL', 'ERROR', 'WARNING', 'INFO', 'DEBUG', 'NOTSET'],
                        help="Log level. (Default: INFO)")
    parser.add_argument('--visualize', dest='visualize', choices=[0, 1, 2, 3], type=int,
                        help="Activate dynamic visualization:\n"
                             "0: Only during training\n"
                             "1: During both training and validation\n"
                             "2: Only during validation\n"
                             "3: Only during last validation, after training is completed\n")

    # Parse arguments.
    FLAGS, unparsed = parser.parse_known_args()

    # Check if config file was selected.
    if FLAGS.config == '':
        print('Please pass configuration file as --c parameter')
        exit(-1)
    # Check if file exists.
    if not os.path.isfile(FLAGS.config):
        print('Configuration file {} does not exists'.format(FLAGS.config))
        exit(-2)

    # Read the YAML file.
    param_interface = ParamInterface()
    with open(FLAGS.config, 'r') as stream:
        param_interface.add_custom_params(yaml.load(stream))

    # Get problem and model names.
    task_name = param_interface['problem_train']['name']
    model_name = param_interface['model']['name']

    # Prepare output paths for logging
    path_root = "./experiments/"
    while True:  # Dirty fix: if log_dir already exists, wait for 1 second and try again
        try:
            time_str = '{0:%Y%m%d_%H%M%S}'.format(datetime.now())
            log_dir = path_root + task_name + '/' + model_name + '/' + time_str + '/'
            os.makedirs(log_dir, exist_ok=False)
        except FileExistsError:
            sleep(1)
        else:
            break

    model_dir = log_dir + 'models/'
    os.makedirs(model_dir, exist_ok=False)
    log_file = log_dir + 'msgs.log'

    # Copy the training config into a yaml settings file, under log_dir
    with open(log_dir + "/train_settings.yaml", 'w') as yaml_backup_file:
        yaml.dump(param_interface.to_dict(), yaml_backup_file, default_flow_style=False)

    # Create csv files.
    train_file = open(log_dir + 'training.csv', 'w', 1)
    validation_file = open(log_dir + 'validation.csv', 'w', 1)
    train_file.write('episode,accuracy,loss,length\n')
    validation_file.write('episode,accuracy,length\n')

    # Create tensorboard output - if tensorboard is supposed to be used.
    if FLAGS.tensorboard is not None:
        from tensorboardX import SummaryWriter

        training_writer = SummaryWriter(log_dir + '/training')
        validation_writer = SummaryWriter(log_dir + '/validation')
    else:
        validation_writer = None


    def logfile():
        return logging.FileHandler(log_file)


    # Log configuration to file.
    with open('logger_config.yaml', 'rt') as f:
        config = yaml.load(f.read())
        logging.config.dictConfig(config)

    # Set logger label and level.
    logger = logging.getLogger('Train')
    logger.setLevel(getattr(logging, FLAGS.log.upper(), None))

    # Print experiment configuration
    str = 'Configuration for {}:\n'.format(task_name)
    str += yaml.safe_dump(param_interface.to_dict(), default_flow_style=False,
                          explicit_start=True, explicit_end=True)
    logger.info(str)

    # Ask for confirmation - optional.
    if FLAGS.confirm:
        # Ask for confirmation
        input('Press any key to continue')

    # Set random seeds.
    if param_interface["settings"]["seed_torch"] != -1:
        torch.manual_seed(param_interface["settings"]["seed_torch"])
        torch.cuda.manual_seed_all(param_interface["settings"]["seed_torch"])

    if param_interface["settings"]["seed_numpy"] != -1:
        np.random.seed(param_interface["settings"]["seed_numpy"])

    # Determine if CUDA is to be used.
    if torch.cuda.is_available():
        try:  # If the 'cuda' key is not present, catch the exception and do nothing
            if param_interface['problem_train']['cuda']:
                use_CUDA = True
        except KeyError:
            pass

    # Initialize the application state singleton.
    app_state = AppState()
    # If we are going to use SOME visualization - set flag to True now, before creation of problem and model objects.
    if FLAGS.visualize is not None:
        app_state.visualize = True

    # Build problem for the training
    problem = ProblemFactory.build_problem(param_interface['problem_train'])

    # Initialize curriculum learning.
    curric_done = curriculum_learning_update_problem_params(problem, 0, param_interface)

    # Build problem for the validation
    problem_validation = ProblemFactory.build_problem(param_interface['problem_validation'])
    generator_validation = problem_validation.return_generator()

    # Get a single batch that will be used for validation (!)
    data_valid, aux_valid = next(generator_validation)

    # Build the model.
    model = ModelFactory.build_model(param_interface['model'])
    model.cuda() if use_CUDA else None

    # Set optimizer.
    optimizer_conf = dict(param_interface['optimizer'])
    optimizer_name = optimizer_conf['name']
    del optimizer_conf['name']
    optimizer = getattr(torch.optim, optimizer_name)(model.parameters(), **optimizer_conf)

    # Start Training
    episode = 0
    last_losses = collections.deque()
    validation_loss=.7 #default value so the loop won't terminate if the validation is not done on the first step

    # Try to read validation frequency from config, else set default (100)
    try:
        validation_frequency = param_interface['problem_validation']['frequency']
    except KeyError:
        validation_frequency = 100

    #whether to do validation (default True)
    try:
        do_validation = param_interface['settings']['do_validation']
    except KeyError:
        do_validation = True

    if do_validation:
    # Figure out if validation is defined else assume that it should be true
        try:
            validation_stopping = param_interface['settings']['validation_stopping']
        except KeyError:
            validation_stopping = True
    else:
        validation_stopping = False

    # Flag denoting whether we converged (or reached last episode).
    terminal_condition = False

    # Main training and verification loop.
    for data_tuple, aux_tuple in problem.return_generator():

        # apply curriculum learning - change problem max seq_length
        curric_done = curriculum_learning_update_problem_params(problem, episode, param_interface)

        # reset gradients
        optimizer.zero_grad()

        # Check visualization flag - turn on when we wanted to visualize (at least) validation.
        if FLAGS.visualize is not None and FLAGS.visualize <= 1:
            AppState().visualize = True
        else:
            app_state.visualize = False

        # 1. Perform forward step, calculate logits, loss  and accuracy.
        logits, loss, accuracy = forward_step(model, problem, data_tuple, aux_tuple,use_CUDA)

        # Store the calculated loss on a list.
        last_losses.append(loss)
        # Truncate list length.
        if len(last_losses) > param_interface['settings']['length_loss']:
            last_losses.popleft()

        # 2. Backward gradient flow.
        loss.backward()
        # Check the presence of parameter 'gradient_clipping'.
        try:
            # if present - clip gradients to a range (-gradient_clipping, gradient_clipping)
            val = param_interface['problem_train']['gradient_clipping']
            nn.utils.clip_grad_value_(model.parameters(), val)
        except KeyError:
            # Else - do nothing.
            pass

        # 3. Perform optimization.
        optimizer.step()

        # 4. Log data - loss, accuracy and other variables (seq_length).
        # TODO FIX
        #train_length = inputs.size(-2)
        train_length = 1
        format_str = 'episode {:05d}; acc={:12.10f}; loss={:12.10f}; length={:d}'
        logger.info(format_str.format(episode, accuracy, loss, train_length))
        format_str = '{:05d}, {:12.10f}, {:12.10f}, {:02d}\n'
        train_file.write(format_str.format(episode, accuracy, loss, train_length))

        # Export data to tensorboard.
        if (FLAGS.tensorboard is not None) and (episode % FLAGS.logging_frequency == 0):
            training_writer.add_scalar('Loss', loss, episode)
            training_writer.add_scalar('Accuracy', accuracy, episode)
            training_writer.add_scalar('Seq_len', train_length, episode)

            # Export histograms.
            if FLAGS.tensorboard >= 1:
                for name, param in model.named_parameters():
                    training_writer.add_histogram(name, param.data.cpu().numpy(), episode, bins='doane')

            # Export gradients.
            if FLAGS.tensorboard >= 2:
                for name, param in model.named_parameters():
                    training_writer.add_histogram(name + '/grad', param.grad.data.cpu().numpy(), episode, bins='doane')

        # Check visualization of training data.
        if app_state.visualize:
            # Show plot, if user presses Quit - break.
<<<<<<< HEAD
            if model.plot_sequence(logits, data_tuple):
=======
            if model.plot_sequence(data_tuple,  logits):
>>>>>>> 195ade19
                break

        #  5. Save the model then validate
        if (episode % validation_frequency) == 0:
            save_model(model, episode,  model_dir)


        if (episode % validation_frequency) == 0 and do_validation:

            # Check visualization flag - turn on when we wanted to visualize (at least) validation.
            if FLAGS.visualize is not None and (FLAGS.visualize == 1 or FLAGS.visualize == 2):
                app_state.visualize = True
            else:
                app_state.visualize = False

            validation_loss, stop_now = validation(model, problem, data_valid, aux_valid,  FLAGS,
                    logger,   validation_file,  validation_writer)
            
            # Perform validation.
            if stop_now:
                break
            # End of validation.


        if curric_done:
            # break if conditions applied: convergence or max episodes
            loss_stop=True
            if validation_stopping:
                loss_stop = validation_loss < param_interface['settings']['loss_stop']
            else:
                loss_stop = max(last_losses) < param_interface['settings']['loss_stop']

            if loss_stop or episode == param_interface['settings']['max_episodes'] :
                terminal_condition = True
                save_model(model, episode,  model_dir)

                break
                # "Finish" episode.

        episode += 1

    # Check whether we have finished training!
    if terminal_condition:
        logger.info('Learning finished!')
        # Check visualization flag - turn on when we wanted to visualize (at least) validation.
        if FLAGS.visualize is not None and (FLAGS.visualize == 3):
            app_state.visualize = True

            # Perform validation.
            _, _ = validation(model, problem, data_valid, aux_valid, FLAGS, logger,
                               validation_file, validation_writer)

        else:
            app_state.visualize = False


    else:
        logger.info('Learning interrupted!')

    # Close files.
    train_file.close()
    validation_file.close()
    if (FLAGS.tensorboard is not None):
        # Close TB writers.
        training_writer.close()
        validation_writer.close()<|MERGE_RESOLUTION|>--- conflicted
+++ resolved
@@ -28,18 +28,11 @@
 # Import problems factory and data tuple.
 from problems.problem_factory import ProblemFactory
 from utils_training import forward_step
-<<<<<<< HEAD
+
 use_CUDA = False
 
 
-def save_model(model, episode, model_dir):
-=======
-
-use_CUDA = False
-
-
 def save_model(model, episode,   model_dir):
->>>>>>> 195ade19
     """
     Function saves the model..
 
@@ -82,15 +75,9 @@
         validation_writer.add_scalar('Seq_len', length_valid, episode)
 
     # Visualization of validation.
-<<<<<<< HEAD
-    #if AppState().visualize:
-    #    # True means that we should terminate
-    #    return loss_valid,  model.plot_sequence(data_valid, logits_valid)
-=======
     if AppState().visualize:
         # True means that we should terminate
         return loss_valid,  model.plot_sequence(data_valid,  logits_valid)
->>>>>>> 195ade19
     # Else simply return false, i.e. continue training.
     return loss_valid, False
 
@@ -371,11 +358,7 @@
         # Check visualization of training data.
         if app_state.visualize:
             # Show plot, if user presses Quit - break.
-<<<<<<< HEAD
-            if model.plot_sequence(logits, data_tuple):
-=======
             if model.plot_sequence(data_tuple,  logits):
->>>>>>> 195ade19
                 break
 
         #  5. Save the model then validate
