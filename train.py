--- conflicted
+++ resolved
@@ -27,7 +27,6 @@
 
 # Import problems factory and data tuple.
 from problems.problem_factory import ProblemFactory
-<<<<<<< HEAD
 from problems.vision.vision_problem import DataTuple
 
 use_CUDA = False
@@ -54,12 +53,9 @@
     # Return tuple: logits, loss, accuracy.
     return logits, loss, accuracy
 
-=======
 from utils_training import forward_step
 
-use_CUDA = False
-
->>>>>>> 380de972
+
 def save_model(model, episode,   model_dir):
     """
     Function saves the model..
