--- conflicted
+++ resolved
@@ -88,40 +88,6 @@
         Maps the grid experiments to CUDA devices in the limit of the maximum concurrent runs allowed.
 
         """
-<<<<<<< HEAD
-        # Ask for confirmation - optional.
-        if self.flags.confirm:
-            input('Press any key to continue')
-
-        # Check the presence of cuda-gpupick
-        if shutil.which('cuda-gpupick') is not None:
-            prefix_str = "cuda-gpupick -n1 "
-        else:
-            self.logger.warning("Cannot localize the 'cuda-gpupick' script, disabling it")
-            prefix_str = ''
-
-        # Check max number of child processes. 
-        if self.max_concurrent_runs <= 0: # We need at least one proces!
-            max_processes = torch.cuda.device_count()
-        else:    
-            # Take into account the minimum value.
-            max_processes = min(torch.cuda.device_count(), self.max_concurrent_runs)
-        self.logger.info('Spanning experiments using {} GPU(s) concurrently.'.format(max_processes))
-
-        # Run in as many threads as there are GPUs available to the script.
-        with ThreadPool(processes=max_processes) as pool:
-            # This contains a list of `AsyncResult` objects. To check if completed and get result.
-            thread_results = []
-
-            for task in self.experiments_list:
-                func = partial(GridTrainerGPU.run_experiment, self, prefix=prefix_str)
-                thread_results.append(pool.apply_async(func, (task,)))
-
-                # Check every 3 seconds if there is a (supposedly) free GPU to start a task on
-                sleep(60)
-                while [r.ready() for r in thread_results].count(False) >= max_processes:
-                    sleep(60)
-=======
         try:
 
             # Check the presence of cuda-gpupick
@@ -156,7 +122,6 @@
                 # Equivalent of what would usually be called "join" for threads
                 for r in thread_results:
                     r.wait()
->>>>>>> 2dfafe60
 
             self.logger.info('Grid training finished')
 
